--- conflicted
+++ resolved
@@ -1,46 +1,17 @@
 # Change Log
 
-## [Unreleased]
-
-> [Date]
+## [Unreleased] -Year-Month-Date
 
 ### Added
 
 ### Changed
 
-- [#101] `tactics2d/.github/workflows/tag_on_PR.yml`: Change the tag trigger to `workflow_dispatch` instead of `pull_request`.
-
 ### Fixed
-
-- [#101] `tactics2d/map/parser/parse_xodr.py`: Fix lane parsing error.
-- [#101] `tactics2d/map/parser/parse_osm.py`: Remove "height" tag when parsing OSM map with Lanelet2 tag style.
 
 ### Deprecated
 
 ### Removed
 
-<<<<<<< HEAD
----
-
-## [0.1.7] - 2024-05-22
-
-### Added
-
-- Tutorial for training an agent in the parking lot environment.
-
-### Changed
-
-- Adjust some configurations within the parking environment.
-- Improve the point generation process in Dubin's interpolator and Reeds-Shepp interpolator.
-
-### Fixed
-
-- Fix the checking condition of the NoAction scenario event detection.
-
-### Removed
-
-- Remove `action_mask.py`, `rs_planner.py`, `train_parking_agent.py` files in the tutorial folder.
-=======
 ### TODO
 
 - `tactics2d.dataset_parser.NuPlanParser`: Identify the boundaries of a lane element.
@@ -48,9 +19,33 @@
 - `tactics2d.dataset_parser.womd_proto`: Add compatibility to protobuf 3.x.x and 4.x.x.
 - `tactics2d.map.parser.OSMParser`: Handle the tag `highway` in `load_way` for the original [OSM label style](https://wiki.openstreetmap.org/wiki/Key:lanes).
 
-## Version 0.1.6
+---
 
-> April 1st, 2024
+## \[0.1.7\] - 2024-05-22
 
-The first release of the project.
->>>>>>> c9d47a9f
+### Added
+
+- [#109] Tutorial for training an agent in the parking lot environment.
+
+### Changed
+
+- [#101] `tactics2d/.github/workflows/tag_on_PR.yml`: Change the tag trigger to `workflow_dispatch` instead of `pull_request`.
+- [#109] Adjust some configurations within the parking environment.
+- [#109] Improve the point generation process in Dubin's interpolator and Reeds-Shepp interpolator.
+
+### Fixed
+
+
+- [#101] `tactics2d/map/parser/parse_xodr.py`: Fix lane parsing error.
+- [#101] `tactics2d/map/parser/parse_osm.py`: Remove "height" tag when parsing OSM map with Lanelet2 tag style.
+- [#109] Fix the checking condition of the NoAction scenario event detection.
+
+### Removed
+
+- [#109] Remove `action_mask.py`, `rs_planner.py`, `train_parking_agent.py` files in the tutorial folder.
+
+---
+
+## \[0.1.6\] - 2024-04-01
+
+The first release of the project.