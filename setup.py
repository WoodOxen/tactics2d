--- conflicted
+++ resolved
@@ -1,8 +1,5 @@
-<<<<<<< HEAD
-=======
 import os
 
->>>>>>> 168705eb
 from pybind11.setup_helpers import Pybind11Extension, build_ext
 from setuptools import setup
 
@@ -10,14 +7,11 @@
     "tactics2d/math/cpp_function/include",
 ]
 
-<<<<<<< HEAD
-=======
 if os.name == "nt":  # Windows
     extra_compile_args = ["/O2", "/D_USE_MATH_DEFINES"]
 else:  # Linux, MacOS
     extra_compile_args = ["-O3"]
 
->>>>>>> 168705eb
 ext_modules = [
     Pybind11Extension(
         "cpp_function",
@@ -30,13 +24,7 @@
         ],
         include_dirs=include_dirs,
         language="c++",
-<<<<<<< HEAD
-        extra_compile_args=[
-            "-O3",
-        ],
-=======
         extra_compile_args=extra_compile_args,
->>>>>>> 168705eb
     ),
 ]
 
