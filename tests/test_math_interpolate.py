--- conflicted
+++ resolved
@@ -138,10 +138,6 @@
 )
 def test_b_spline(degree: int, control_points: np.ndarray, knots: np.ndarray, n_interpolation: int):
     if control_points is None:
-<<<<<<< HEAD
-
-=======
->>>>>>> 70aad353
         n_control_point = np.random.randint(5, 100)
         control_points = np.zeros((n_control_point, 2))
         for i in range(1, n_control_point):
@@ -192,13 +188,9 @@
         knots = np.linspace(0, 1, len(control_points) + degree + 1)
 
     if len(control_points) < degree + 1:
-<<<<<<< HEAD
-        assert len(knots) == 2 * degree + 2, "Test failed: error handling for insufficient number of knots."
-=======
         assert (
             len(knots) == 2 * degree + 2
         ), "Test failed: error handling for insufficient number of knots."
->>>>>>> 70aad353
 
     bspline = SciBSpline(knots, control_points, degree)
     us = np.linspace(knots[degree], knots[-degree - 1], n_interpolation, endpoint=False)
