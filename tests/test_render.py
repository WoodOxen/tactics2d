import sys

sys.path.append(".")
sys.path.append("..")

import os
import json
import time
import xml.etree.ElementTree as ET
import logging

logging.basicConfig(level=logging.DEBUG)

import numpy as np
from shapely.geometry import Point
from PIL import Image
import pygame
import pytest

from tactics2d.map.parser import Lanelet2Parser
from tactics2d.trajectory.parser import LevelXParser
from tactics2d.scenario.render_manager import RenderManager
from tactics2d.sensor import TopDownCamera, SingleLineLidar


@pytest.mark.render
@pytest.mark.parametrize("follow_view", [True, False])
def test_camera(follow_view: bool):
<<<<<<< HEAD
=======
    map_path = "./tactics2d/data/map_default/I_0_inD_DEU.osm"
    trajectory_path = "./tactics2d/data/trajectory_sample/inD/data/"
    config_path = "./tactics2d/data/map_default.config"

    with open(config_path, "r") as f:
        configs = json.load(f)

    map_parser = Lanelet2Parser()
    map_root = ET.parse(map_path).getroot()
    map_ = map_parser.parse(map_root, configs["I_0"])

    frame = 40
    trajectory_parser = LevelXParser("inD")
    participants = trajectory_parser.parse(0, trajectory_path, (0.0, 200.0))
    participant_ids = [
        participant.id_
        for participant in participants.values()
        if participant.is_active(frame)
    ]

    if follow_view:
        camera = TopDownCamera(1, map_, window_size=(600, 600))
        camera.update(participants, participant_ids, frame)
    else:
        camera = TopDownCamera(1, map_, (30, 30, 45, 15), window_size=(600, 600))
        state = participants[participant_ids[0]].get_state(frame)
        camera.update(
            participants, participant_ids, frame, Point(state.location), state.heading
        )
    observation = camera.get_observation()
    logging.info(f"observation.shape: {observation.shape}")

    img = Image.fromarray(observation)
    img = img.rotate(270)
    if follow_view:
        img.save("./tests/img/test_camera_follow_view.jpg")
    else:
        img.save("./tests/img/test_camera.jpg")


@pytest.mark.render
@pytest.mark.parametrize("perception_range", [12.0, 30.0, 45.0, 100.0])
def test_lidar(perception_range):
>>>>>>> c045c5ef
    map_path = "./tactics2d/data/map_default/I_0_inD_DEU.osm"
    trajectory_path = "./tactics2d/data/trajectory_sample/inD/data/"
    config_path = "./tactics2d/data/map_default.config"

    with open(config_path, "r") as f:
        configs = json.load(f)

    map_parser = Lanelet2Parser()
    map_root = ET.parse(map_path).getroot()
    map_ = map_parser.parse(map_root, configs["I_0"])

    frame = 40
    trajectory_parser = LevelXParser("inD")
    participants = trajectory_parser.parse(0, trajectory_path, (0.0, 200.0))
    participant_ids = [
        participant.id_
        for participant in participants.values()
        if participant.is_active(frame)
    ]

<<<<<<< HEAD
    if follow_view:
        camera = TopDownCamera(1, map_, window_size=(600, 600))
        camera.update(participants, participant_ids, frame)
    else:
        camera = TopDownCamera(1, map_, (30, 30, 45, 15), window_size=(600, 600))
        state = participants[participant_ids[0]].get_state(frame)
        camera.update(
            participants, participant_ids, frame, Point(state.location), state.heading
        )
    observation = camera.get_observation()
    logging.info(f"observation.shape: {observation.shape}")

    img = Image.fromarray(observation)
    img = img.rotate(270)
    if follow_view:
        img.save("./tests/img/test_camera_follow_view.jpg")
    else:
        img.save("./tests/img/test_camera.jpg")


@pytest.mark.render
@pytest.mark.parametrize("perception_range", [12.0, 30.0, 45.0, 100.0])
def test_lidar(perception_range):
    map_path = "./tactics2d/data/map_default/I_0_inD_DEU.osm"
    trajectory_path = "./tactics2d/data/trajectory_sample/inD/data/"
    config_path = "./tactics2d/data/map_default.config"

    with open(config_path, "r") as f:
        configs = json.load(f)

    map_parser = Lanelet2Parser()
    map_root = ET.parse(map_path).getroot()
    map_ = map_parser.parse(map_root, configs["I_0"])
=======
    lidar = SingleLineLidar(
        1, map_, perception_range, window_size=(600, 600), visualize=True
    )
    state = participants[participant_ids[0]].get_state(frame)
    lidar.update(
        participants, participant_ids[1:], frame, Point(state.location), state.heading
    )
    _ = lidar.get_observation()

    observation = pygame.surfarray.array3d(lidar.surface)
    img = Image.fromarray(observation)
    img = img.rotate(270)

    img.save(f"./tests/img/test_lidar_{int(perception_range)}.jpg")
>>>>>>> c045c5ef

    frame = 40
    trajectory_parser = LevelXParser("inD")
    participants = trajectory_parser.parse(0, trajectory_path, (0.0, 200.0))
    participant_ids = [
        participant.id_
        for participant in participants.values()
        if participant.is_active(frame)
    ]

    lidar = SingleLineLidar(1, map_, perception_range, window_size=(600, 600))
    state = participants[participant_ids[0]].get_state(frame)
    lidar.update(
        participants, participant_ids[1:], frame, Point(state.location), state.heading
    )
    _ = lidar.get_observation()

    observation = pygame.surfarray.array3d(lidar.surface)
    img = Image.fromarray(observation)
    img = img.rotate(270)

<<<<<<< HEAD
    img.save(f"./tests/img/test_lidar_{int(perception_range)}.jpg")


=======
>>>>>>> c045c5ef
@pytest.mark.render
@pytest.mark.skipif("DISPLAY" not in os.environ, reason="requires display server")
@pytest.mark.parametrize(
    "layout_style, off_screen",
    [("block", False), ("hierarchical", False), ("block", True), ("hierarchical", True)],
)
def test_render_manager(layout_style, off_screen):
    """This function tests the following functions in RenderManager:
    _rearrange_layout, add, is_bound, bind, unbind, remove_sensor, update, render, close
    """
    map_path = "./tactics2d/data/map_default/I_0_inD_DEU.osm"
    trajectory_path = "./tactics2d/data/trajectory_sample/inD/data/"
    config_path = "./tactics2d/data/map_default.config"

    with open(config_path, "r") as f:
        configs = json.load(f)

    map_parser = Lanelet2Parser()
    map_root = ET.parse(map_path).getroot()
    map_ = map_parser.parse(map_root, configs["I_0"])

    trajectory_parser = LevelXParser("inD")
    participants = trajectory_parser.parse(0, trajectory_path, (0.0, 200.0))

    render_manager = RenderManager(
        fps=100, windows_size=(600, 600), layout_style=layout_style, off_screen=off_screen
    )

    perception_range = (30, 30, 45, 15)
<<<<<<< HEAD
    main_camera = TopDownCamera(1, map_, window_size=(600, 600), off_screen=off_screen)
=======
    main_camera = TopDownCamera(1, map_, window_size=(600, 600))
>>>>>>> c045c5ef
    camera1 = TopDownCamera(
        2,
        map_,
        perception_range=perception_range,
        window_size=(200, 200),
        off_screen=off_screen,
    )
    camera2 = TopDownCamera(
        3,
        map_,
        perception_range=perception_range,
        window_size=(200, 200),
        off_screen=off_screen,
    )

    render_manager.add_sensor(main_camera, main_sensor=True)
    render_manager.add_sensor(camera1)
    render_manager.add_sensor(camera2)

    def auto_bind_camera(camera, participant_ids, bind_target):
        bind_id = render_manager.is_bound(camera.id_)
        if bind_id is None:
            render_manager.bind(camera.id_, participant_ids[bind_target])
        elif not participants[bind_id].is_active(frame):
            render_manager.unbind(camera.id_)
            render_manager.bind(camera.id_, participant_ids[bind_target])

    t1 = time.time()

    for frame in np.arange(0, 50 * 1000, 40):
        participant_ids = [
            participant.id_
            for participant in participants.values()
            if participant.is_active(frame)
        ]

        auto_bind_camera(camera1, participant_ids, 0)
        auto_bind_camera(camera2, participant_ids, 1)

        render_manager.update(participants, participant_ids, frame)
        render_manager.render()

    render_manager.close()

    t2 = time.time()

    average_fps = 1 // ((t2 - t1) / (50 * 1000 / 40))

    logging.debug(f"The average FPS is {average_fps}")


@pytest.mark.skip(reason="This test is not implemented yet.")
def test_off_screen_rendering():
    return<|MERGE_RESOLUTION|>--- conflicted
+++ resolved
@@ -26,8 +26,6 @@
 @pytest.mark.render
 @pytest.mark.parametrize("follow_view", [True, False])
 def test_camera(follow_view: bool):
-<<<<<<< HEAD
-=======
     map_path = "./tactics2d/data/map_default/I_0_inD_DEU.osm"
     trajectory_path = "./tactics2d/data/trajectory_sample/inD/data/"
     config_path = "./tactics2d/data/map_default.config"
@@ -71,7 +69,6 @@
 @pytest.mark.render
 @pytest.mark.parametrize("perception_range", [12.0, 30.0, 45.0, 100.0])
 def test_lidar(perception_range):
->>>>>>> c045c5ef
     map_path = "./tactics2d/data/map_default/I_0_inD_DEU.osm"
     trajectory_path = "./tactics2d/data/trajectory_sample/inD/data/"
     config_path = "./tactics2d/data/map_default.config"
@@ -92,44 +89,8 @@
         if participant.is_active(frame)
     ]
 
-<<<<<<< HEAD
-    if follow_view:
-        camera = TopDownCamera(1, map_, window_size=(600, 600))
-        camera.update(participants, participant_ids, frame)
-    else:
-        camera = TopDownCamera(1, map_, (30, 30, 45, 15), window_size=(600, 600))
-        state = participants[participant_ids[0]].get_state(frame)
-        camera.update(
-            participants, participant_ids, frame, Point(state.location), state.heading
-        )
-    observation = camera.get_observation()
-    logging.info(f"observation.shape: {observation.shape}")
+    lidar = SingleLineLidar(1, map_, perception_range, window_size=(600, 600)，off_screen=False)
 
-    img = Image.fromarray(observation)
-    img = img.rotate(270)
-    if follow_view:
-        img.save("./tests/img/test_camera_follow_view.jpg")
-    else:
-        img.save("./tests/img/test_camera.jpg")
-
-
-@pytest.mark.render
-@pytest.mark.parametrize("perception_range", [12.0, 30.0, 45.0, 100.0])
-def test_lidar(perception_range):
-    map_path = "./tactics2d/data/map_default/I_0_inD_DEU.osm"
-    trajectory_path = "./tactics2d/data/trajectory_sample/inD/data/"
-    config_path = "./tactics2d/data/map_default.config"
-
-    with open(config_path, "r") as f:
-        configs = json.load(f)
-
-    map_parser = Lanelet2Parser()
-    map_root = ET.parse(map_path).getroot()
-    map_ = map_parser.parse(map_root, configs["I_0"])
-=======
-    lidar = SingleLineLidar(
-        1, map_, perception_range, window_size=(600, 600), visualize=True
-    )
     state = participants[participant_ids[0]].get_state(frame)
     lidar.update(
         participants, participant_ids[1:], frame, Point(state.location), state.heading
@@ -141,34 +102,8 @@
     img = img.rotate(270)
 
     img.save(f"./tests/img/test_lidar_{int(perception_range)}.jpg")
->>>>>>> c045c5ef
-
-    frame = 40
-    trajectory_parser = LevelXParser("inD")
-    participants = trajectory_parser.parse(0, trajectory_path, (0.0, 200.0))
-    participant_ids = [
-        participant.id_
-        for participant in participants.values()
-        if participant.is_active(frame)
-    ]
-
-    lidar = SingleLineLidar(1, map_, perception_range, window_size=(600, 600))
-    state = participants[participant_ids[0]].get_state(frame)
-    lidar.update(
-        participants, participant_ids[1:], frame, Point(state.location), state.heading
-    )
-    _ = lidar.get_observation()
-
-    observation = pygame.surfarray.array3d(lidar.surface)
-    img = Image.fromarray(observation)
-    img = img.rotate(270)
-
-<<<<<<< HEAD
-    img.save(f"./tests/img/test_lidar_{int(perception_range)}.jpg")
 
 
-=======
->>>>>>> c045c5ef
 @pytest.mark.render
 @pytest.mark.skipif("DISPLAY" not in os.environ, reason="requires display server")
 @pytest.mark.parametrize(
@@ -198,11 +133,7 @@
     )
 
     perception_range = (30, 30, 45, 15)
-<<<<<<< HEAD
     main_camera = TopDownCamera(1, map_, window_size=(600, 600), off_screen=off_screen)
-=======
-    main_camera = TopDownCamera(1, map_, window_size=(600, 600))
->>>>>>> c045c5ef
     camera1 = TopDownCamera(
         2,
         map_,
