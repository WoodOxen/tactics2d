import sys

sys.path.append(".")
sys.path.append("..")

import os
import json
import time
import xml.etree.ElementTree as ET
import logging

logging.basicConfig(level=logging.DEBUG)

import numpy as np
from shapely.geometry import Point
from PIL import Image
import pygame
import pytest

from tactics2d.map.parser import Lanelet2Parser
from tactics2d.dataset_parser import LevelXParser
from tactics2d.sensor import TopDownCamera, SingleLineLidar, RenderManager


@pytest.mark.render
@pytest.mark.parametrize("follow_view", [True, False])
def test_camera(follow_view: bool):
    map_path = "./tactics2d/data/map/inD/inD_4.osm"
    trajectory_path = "./tactics2d/data/trajectory_sample/inD/data/"
    config_path = "./tactics2d/data/map/map.config"

    with open(config_path, "r") as f:
        configs = json.load(f)

    map_parser = Lanelet2Parser()
    map_root = ET.parse(map_path).getroot()
    map_ = map_parser.parse(map_root, configs["inD_4"])

    frame = 40
    dataset_parser = LevelXParser("inD")
<<<<<<< HEAD
    participants, _ = dataset_parser.parse_trajectory(0, trajectory_path, (0, 10000))
=======
    participants = dataset_parser.parse_trajectory(0, trajectory_path, (0.0, 200.0))
>>>>>>> 15bdd703
    participant_ids = [
        participant.id_ for participant in participants.values() if participant.is_active(frame)
    ]

    if follow_view:
        camera = TopDownCamera(1, map_, window_size=(600, 600))
        camera.update(participants, participant_ids, frame)
    else:
        camera = TopDownCamera(1, map_, (30, 30, 45, 15), window_size=(600, 600))
        state = participants[participant_ids[0]].get_state(frame)
        camera.update(participants, participant_ids, frame, Point(state.location), state.heading)
    observation = camera.get_observation()
    logging.info(f"observation.shape: {observation.shape}")

    img = Image.fromarray(observation)
    img = img.rotate(270)

    if not os.path.exists("./tests/runtime"):
        os.makedirs("./tests/runtime")
    if follow_view:
        img.save("./tests/runtime/test_camera_follow_view.jpg")
    else:
        img.save("./tests/runtime/test_camera.jpg")


@pytest.mark.render
@pytest.mark.parametrize("perception_range", [12.0, 30.0, 45.0, 100.0])
def test_lidar(perception_range):
    map_path = "./tactics2d/data/map/inD/inD_4.osm"
    trajectory_path = "./tactics2d/data/trajectory_sample/inD/data/"
    config_path = "./tactics2d/data/map/map.config"

    with open(config_path, "r") as f:
        configs = json.load(f)

    map_parser = Lanelet2Parser()
    map_root = ET.parse(map_path).getroot()
    map_ = map_parser.parse(map_root, configs["inD_4"])

    frame = 40
    dataset_parser = LevelXParser("inD")
<<<<<<< HEAD
    participants, _ = dataset_parser.parse_trajectory(0, trajectory_path, (0, 10000))
=======
    participants = dataset_parser.parse_trajectory(0, trajectory_path, (0.0, 200.0))
>>>>>>> 15bdd703
    participant_ids = [
        participant.id_ for participant in participants.values() if participant.is_active(frame)
    ]

    lidar = SingleLineLidar(1, map_, perception_range, window_size=(600, 600), off_screen=False)

    state = participants[participant_ids[0]].get_state(frame)
    lidar.update(participants, participant_ids[1:], frame, Point(state.location), state.heading)
    _ = lidar.get_observation()

    observation = pygame.surfarray.array3d(lidar.surface)
    img = Image.fromarray(observation)
    img = img.rotate(270)

    if not os.path.exists("./tests/runtime"):
        os.makedirs("./tests/runtime")
    img.save(f"./tests/runtime/test_lidar_{int(perception_range)}.jpg")


@pytest.mark.render
@pytest.mark.skipif("DISPLAY" not in os.environ, reason="requires display server")
@pytest.mark.parametrize(
    "layout_style, off_screen",
    [("block", False), ("hierarchical", False), ("block", True), ("hierarchical", True)],
)
def test_render_manager(layout_style, off_screen):
    """This function tests the following functions in RenderManager:
    _rearrange_layout, add, is_bound, bind, unbind, remove_sensor, update, render, close
    """
    map_path = "./tactics2d/data/map/inD/inD_4.osm"
    trajectory_path = "./tactics2d/data/trajectory_sample/inD/data/"
    config_path = "./tactics2d/data/map/map.config"

    with open(config_path, "r") as f:
        configs = json.load(f)

    map_parser = Lanelet2Parser()
    map_root = ET.parse(map_path).getroot()
    map_ = map_parser.parse(map_root, configs["inD_4"])

    dataset_parser = LevelXParser("inD")
<<<<<<< HEAD
    participants, _ = dataset_parser.parse_trajectory(0, trajectory_path, (0, 10000))
=======
    participants = dataset_parser.parse_trajectory(0, trajectory_path, (0.0, 200.0))
>>>>>>> 15bdd703

    render_manager = RenderManager(
        fps=100, windows_size=(600, 600), layout_style=layout_style, off_screen=off_screen
    )

    perception_range = (30, 30, 45, 15)
    main_camera = TopDownCamera(1, map_, window_size=(600, 600), off_screen=off_screen)
    camera1 = TopDownCamera(
        2, map_, perception_range=perception_range, window_size=(200, 200), off_screen=off_screen
    )
    camera2 = TopDownCamera(
        3, map_, perception_range=perception_range, window_size=(200, 200), off_screen=off_screen
    )

    render_manager.add_sensor(main_camera, main_sensor=True)
    render_manager.add_sensor(camera1)
    render_manager.add_sensor(camera2)

    def auto_bind_camera(camera, participant_ids, bind_target):
        bind_id = render_manager.is_bound(camera.id_)
        if bind_id is None:
            render_manager.bind(camera.id_, participant_ids[bind_target])
        elif not participants[bind_id].is_active(frame):
            render_manager.unbind(camera.id_)
            render_manager.bind(camera.id_, participant_ids[bind_target])

    t1 = time.time()

    for frame in np.arange(0, 50 * 1000, 40):
        participant_ids = [
            participant.id_ for participant in participants.values() if participant.is_active(frame)
        ]

        auto_bind_camera(camera1, participant_ids, 0)
        auto_bind_camera(camera2, participant_ids, 1)

        render_manager.update(participants, participant_ids, frame)
        render_manager.render()

    render_manager.close()

    t2 = time.time()

    average_fps = 1 // ((t2 - t1) / (50 * 1000 / 40))

    logging.debug(f"The average FPS is {average_fps}")


@pytest.mark.skip(reason="This test is not implemented yet.")
def test_off_screen_rendering():
    return<|MERGE_RESOLUTION|>--- conflicted
+++ resolved
@@ -20,6 +20,8 @@
 from tactics2d.map.parser import Lanelet2Parser
 from tactics2d.dataset_parser import LevelXParser
 from tactics2d.sensor import TopDownCamera, SingleLineLidar, RenderManager
+from tactics2d.dataset_parser import LevelXParser
+from tactics2d.sensor import TopDownCamera, SingleLineLidar, RenderManager
 
 
 @pytest.mark.render
@@ -38,11 +40,7 @@
 
     frame = 40
     dataset_parser = LevelXParser("inD")
-<<<<<<< HEAD
     participants, _ = dataset_parser.parse_trajectory(0, trajectory_path, (0, 10000))
-=======
-    participants = dataset_parser.parse_trajectory(0, trajectory_path, (0.0, 200.0))
->>>>>>> 15bdd703
     participant_ids = [
         participant.id_ for participant in participants.values() if participant.is_active(frame)
     ]
@@ -84,11 +82,7 @@
 
     frame = 40
     dataset_parser = LevelXParser("inD")
-<<<<<<< HEAD
     participants, _ = dataset_parser.parse_trajectory(0, trajectory_path, (0, 10000))
-=======
-    participants = dataset_parser.parse_trajectory(0, trajectory_path, (0.0, 200.0))
->>>>>>> 15bdd703
     participant_ids = [
         participant.id_ for participant in participants.values() if participant.is_active(frame)
     ]
@@ -130,11 +124,7 @@
     map_ = map_parser.parse(map_root, configs["inD_4"])
 
     dataset_parser = LevelXParser("inD")
-<<<<<<< HEAD
     participants, _ = dataset_parser.parse_trajectory(0, trajectory_path, (0, 10000))
-=======
-    participants = dataset_parser.parse_trajectory(0, trajectory_path, (0.0, 200.0))
->>>>>>> 15bdd703
 
     render_manager = RenderManager(
         fps=100, windows_size=(600, 600), layout_style=layout_style, off_screen=off_screen
