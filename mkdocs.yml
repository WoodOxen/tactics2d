# Check https://www.mkdocs.org/user-guide/configuration/
# for more MkDocs configuration details

site_name: Tactics2d
site_url: https://tactics2d.readthedocs.io/en/latest/
site_description: The official documentation of Tactics2d.
site_author: WoodOxen
repo_url: https://github.com/WoodOxen/tactics2d

docs_dir: docs
nav:
  - Home: "index.md"
  - Release Notes: "release_notes.md"
<<<<<<< HEAD
  - Tutorial:
    - Installation: "tutorial/installation.md"
    - Quick Start: "tutorial/quick_start.md"
    - Customization: "tutorial/custom"
  - Python API:
      - tactics2d.math: "api/math.md"
      - tactics2d.physics: "api/physics.md"
      - tactics2d.participant: "api/participant.md"
      - tactics2d.map: "api/map.md"
      - tactics2d.trajectory: "api/trajectory.md"
      - tactics2d.dataset_parser: "api/dataset_parser.md"
      - tactics2d.sensor: "api/sensor.md"
      - tactics2d.traffic: "api/traffic.md"
      - tactics2d.envs: "api/envs.md"
  - Reference: "reference.md"
  - Publications: "publication.md"

theme: 
  name: "material"
  icon:
    admonition:
      note: octicons/tag-16
      abstract: octicons/checklist-16
      info: octicons/info-16
      tip: octicons/squirrel-16
      success: octicons/check-16
      question: octicons/question-16
      warning: octicons/alert-16
      failure: octicons/x-circle-16
      danger: octicons/zap-16
      bug: octicons/bug-16
      example: octicons/beaker-16
      quote: octicons/quote-16
=======
  
  - Python API:
      - tactics2d.envs: "api_envs.md"
      - tactics2d.map: "api_map.md"
      - tactics2d.math: "api_math.md"
      - tactics2d.participant: "api_participant.md"
      - tactics2d.physics: "api_physics.md"
      - tactics2d.sensor: "api_sensor.md"
      - tactics2d.traffic: "api_traffic.md"
      - tactics2d.trajectory: "api_trajectory.md"

theme: 
  name: "material"
>>>>>>> 15bdd703
  palette:
    # Palette toggle for light mode
    - scheme: default
      toggle:
        icon: material/brightness-7 
        name: Switch to dark mode
    # Palette toggle for dark mode
    - scheme: slate
      toggle:
        icon: material/brightness-4
        name: Switch to light mode
    # Palette toggle for light mode
    - media: "(prefers-color-scheme: light)"
      scheme: default
      toggle:
        icon: material/brightness-7
        name: Switch to dark mode
    # Palette toggle for dark mode
    - media: "(prefers-color-scheme: dark)"
      scheme: slate
      toggle:
        icon: material/brightness-4
        name: Switch to light mode
  font:
    text: "Roboto Slab"
    code: "Source Code Pro"
  features:
    - content.action.view
    - content.code.copy
    - content.code.prettify
    - navigation.expand
    - navigation.footer
    - search.suggest

plugins:
  - glightbox
  - mkdocstrings:
      default_handler: python
      handlers:
        python:
          options:
            show_source: false
            heading_level: 1
            show_root_heading: true
  - search

markdown_extensions:
  - admonition
  - pymdownx.details
  - pymdownx.superfences
<<<<<<< HEAD
=======
  - abbr
>>>>>>> 15bdd703

extra_javascript:
  - javascripts/katex.js 
  - https://cdnjs.cloudflare.com/ajax/libs/KaTeX/0.16.7/katex.min.js  
  - https://cdnjs.cloudflare.com/ajax/libs/KaTeX/0.16.7/contrib/auto-render.min.js

extra_css:
  - https://cdnjs.cloudflare.com/ajax/libs/KaTeX/0.16.7/katex.min.css
<<<<<<< HEAD
=======
  - css/extra_for_material.css
>>>>>>> 15bdd703
<|MERGE_RESOLUTION|>--- conflicted
+++ resolved
@@ -11,21 +11,20 @@
 nav:
   - Home: "index.md"
   - Release Notes: "release_notes.md"
-<<<<<<< HEAD
   - Tutorial:
     - Installation: "tutorial/installation.md"
     - Quick Start: "tutorial/quick_start.md"
     - Customization: "tutorial/custom"
   - Python API:
+      - tactics2d.dataset_parser: "api/dataset_parser.md"
+      - tactics2d.envs: "api/envs.md"
+      - tactics2d.map: "api/map.md"
+      - tactics2d.participant: "api/participant.md"
       - tactics2d.math: "api/math.md"
       - tactics2d.physics: "api/physics.md"
-      - tactics2d.participant: "api/participant.md"
-      - tactics2d.map: "api/map.md"
-      - tactics2d.trajectory: "api/trajectory.md"
-      - tactics2d.dataset_parser: "api/dataset_parser.md"
       - tactics2d.sensor: "api/sensor.md"
       - tactics2d.traffic: "api/traffic.md"
-      - tactics2d.envs: "api/envs.md"
+      - tactics2d.trajectory: "api/trajectory.md"
   - Reference: "reference.md"
   - Publications: "publication.md"
 
@@ -45,22 +44,7 @@
       bug: octicons/bug-16
       example: octicons/beaker-16
       quote: octicons/quote-16
-=======
-  
-  - Python API:
-      - tactics2d.envs: "api_envs.md"
-      - tactics2d.map: "api_map.md"
-      - tactics2d.math: "api_math.md"
-      - tactics2d.participant: "api_participant.md"
-      - tactics2d.physics: "api_physics.md"
-      - tactics2d.sensor: "api_sensor.md"
-      - tactics2d.traffic: "api_traffic.md"
-      - tactics2d.trajectory: "api_trajectory.md"
-
-theme: 
-  name: "material"
->>>>>>> 15bdd703
-  palette:
+    palette:
     # Palette toggle for light mode
     - scheme: default
       toggle:
@@ -97,6 +81,7 @@
 plugins:
   - glightbox
   - mkdocstrings:
+      custom_templates: templates
       default_handler: python
       handlers:
         python:
@@ -107,13 +92,10 @@
   - search
 
 markdown_extensions:
+  - abbr
   - admonition
   - pymdownx.details
   - pymdownx.superfences
-<<<<<<< HEAD
-=======
-  - abbr
->>>>>>> 15bdd703
 
 extra_javascript:
   - javascripts/katex.js 
@@ -122,7 +104,3 @@
 
 extra_css:
   - https://cdnjs.cloudflare.com/ajax/libs/KaTeX/0.16.7/katex.min.css
-<<<<<<< HEAD
-=======
-  - css/extra_for_material.css
->>>>>>> 15bdd703
