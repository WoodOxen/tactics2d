mkdocs == 1.6.0
mkdocs-glightbox == 0.3.7
<<<<<<< HEAD
mkdocs-jupyter==0.24.7
mkdocs-material == 9.5.16
=======
mkdocs-jupyter==0.24.3
mkdocs-material == 9.5.20
>>>>>>> 0419bc9f
mkdocstrings-python == 1.10.0<|MERGE_RESOLUTION|>--- conflicted
+++ resolved
@@ -1,10 +1,5 @@
 mkdocs == 1.6.0
 mkdocs-glightbox == 0.3.7
-<<<<<<< HEAD
 mkdocs-jupyter==0.24.7
-mkdocs-material == 9.5.16
-=======
-mkdocs-jupyter==0.24.3
 mkdocs-material == 9.5.20
->>>>>>> 0419bc9f
 mkdocstrings-python == 1.10.0