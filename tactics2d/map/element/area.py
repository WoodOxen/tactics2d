import warnings

from shapely.geometry import Polygon

from .defaults import LEGAL_SPEED_UNIT


class Area:
    """This class implements the lenelet2-style map element *area*.

<<<<<<< HEAD
    !!! info "Definition of a lanelet2-style area"
=======
    Detailed definition of lanelet2-style area: 
>>>>>>> 15bdd703
        [LaneletPrimitives.md](https://github.com/fzi-forschungszentrum-informatik/Lanelet2/blob/master/lanelet2_core/doc/LaneletPrimitives.md)

    Attributes:
        id_ (str): The unique identifier of the area.
        geometry (Polygon): The shape of the area expressed in geometry format.
        line_ids (dict, optional): The ids of the lines that circle this area. Defaults to None.
        type_ (str): The type of the area. The default value is "multipolygon".
        subtype (str, optional): The subtype of the area. Defaults to None.
        color (tuple, optional): The color of the area. Defaults to None.
        location (str, optional): The location of the area (urban, nonurban, etc.). Defaults to None.
        inferred_participants (list, optional): The allowing type of traffic participants that can pass the area. Defaults to None.
        speed_limit (float, optional): The speed limit in this area. Defaults to None.
<<<<<<< HEAD
        speed_limit_unit (str, optional): The unit of speed limit in this area. The valid units are "km/h", "mi/h", and "m/s". Defaults to "km/h".
        speed_limit_mandatory (bool, optional): Whether the speed limit is mandatory or not. Defaults to True.
=======
        speed_limit_unit (str, optional): The unit of speed limit in this area. The valid units
            are `"km/h"`, `"mi/h"`, and `"m/s"`. Defaults to `"km/h"`.
        speed_limit_mandatory (bool, optional): Whether the speed limit is mandatory or
            not. Defaults to True.
>>>>>>> 15bdd703
        custom_tags (dict, optional): The custom tags of the area. Defaults to None.
    """

    def __init__(
        self,
        id_: str,
        geometry: Polygon,
        line_ids: dict = None,
        type_: str = "multipolygon",
        subtype: str = None,
        color: tuple = None,
        location: str = None,
        inferred_participants: list = None,
        speed_limit: float = None,
        speed_limit_unit: str = "km/h",
        speed_limit_mandatory: bool = True,
        custom_tags: dict = None,
    ):
<<<<<<< HEAD

=======
        """Initialize the attributes in the class."""
>>>>>>> 15bdd703
        self.id_ = id_
        self.geometry = geometry
        self.line_ids = line_ids
        self.type_ = type_
        self.subtype = subtype
        self.color = color
        self.location = location
        self.inferred_participants = inferred_participants
        self.speed_limit = speed_limit
        self.speed_limit_unit = speed_limit_unit
        self.speed_limit_mandatory = speed_limit_mandatory
        self.custom_tags = custom_tags

        if self.speed_limit_unit not in LEGAL_SPEED_UNIT:
            warnings.warn(
                "Invalid speed limit unit %s. The legal units types are %s"
                % (self.speed_limit_unit, ", ".join(LEGAL_SPEED_UNIT))
            )

    def shape(self, outer_only: bool = False):
        outer_shape = list(self.polygon.exterior.coords)
        if outer_only:
            return outer_shape
        inners_shape = list(self.polygon.interiors.coords)
        return outer_shape, inners_shape<|MERGE_RESOLUTION|>--- conflicted
+++ resolved
@@ -8,11 +8,7 @@
 class Area:
     """This class implements the lenelet2-style map element *area*.
 
-<<<<<<< HEAD
     !!! info "Definition of a lanelet2-style area"
-=======
-    Detailed definition of lanelet2-style area: 
->>>>>>> 15bdd703
         [LaneletPrimitives.md](https://github.com/fzi-forschungszentrum-informatik/Lanelet2/blob/master/lanelet2_core/doc/LaneletPrimitives.md)
 
     Attributes:
@@ -25,15 +21,10 @@
         location (str, optional): The location of the area (urban, nonurban, etc.). Defaults to None.
         inferred_participants (list, optional): The allowing type of traffic participants that can pass the area. Defaults to None.
         speed_limit (float, optional): The speed limit in this area. Defaults to None.
-<<<<<<< HEAD
-        speed_limit_unit (str, optional): The unit of speed limit in this area. The valid units are "km/h", "mi/h", and "m/s". Defaults to "km/h".
-        speed_limit_mandatory (bool, optional): Whether the speed limit is mandatory or not. Defaults to True.
-=======
         speed_limit_unit (str, optional): The unit of speed limit in this area. The valid units
             are `"km/h"`, `"mi/h"`, and `"m/s"`. Defaults to `"km/h"`.
         speed_limit_mandatory (bool, optional): Whether the speed limit is mandatory or
             not. Defaults to True.
->>>>>>> 15bdd703
         custom_tags (dict, optional): The custom tags of the area. Defaults to None.
     """
 
@@ -52,11 +43,7 @@
         speed_limit_mandatory: bool = True,
         custom_tags: dict = None,
     ):
-<<<<<<< HEAD
 
-=======
-        """Initialize the attributes in the class."""
->>>>>>> 15bdd703
         self.id_ = id_
         self.geometry = geometry
         self.line_ids = line_ids
