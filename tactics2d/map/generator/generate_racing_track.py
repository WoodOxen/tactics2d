--- conflicted
+++ resolved
@@ -1,19 +1,12 @@
-<<<<<<< HEAD
 from typing import Tuple, List
 import time
 import logging
 
-=======
->>>>>>> a81c56e9
 import numpy as np
 from shapely.geometry import Point, LineString, LinearRing
 from shapely.affinity import affine_transform
 
-<<<<<<< HEAD
-from tactics2d.math import Bezier, Circle
-=======
 from tactics2d.utils.get_circle import get_circle
->>>>>>> a81c56e9
 from tactics2d.map.element import Lane, Map
 
 
@@ -26,24 +19,7 @@
 
 
 class RacingTrackGenerator:
-<<<<<<< HEAD
-    """Generate a racing track with random configurations.
-
-    Attributes:
-        bezier_generator (Bezier): The Bezier line generator.
-        verbose (bool, optional): Whether to print the generation process. Defaults to False.
-    """
-
-    def __init__(self, bezier_param: Tuple[int, int] = (2, 50), verbose: bool = False):
-
-        self.bezier_generator = Bezier(*bezier_param)
-        self.verbose = verbose
-
-    def _get_checkpoints(self) -> Tuple[List[np.ndarray], List[np.ndarray], bool]:
-
-=======
     def _create_checkpoints(self):
->>>>>>> a81c56e9
         n_checkpoint = np.random.randint(*N_CHECKPOINT)
         noise = np.random.uniform(0, 2 * np.pi / n_checkpoint, n_checkpoint)
         alpha = 2 * np.pi * np.arange(n_checkpoint) / n_checkpoint + noise
@@ -53,10 +29,6 @@
         success = False
         control_points = []
 
-<<<<<<< HEAD
-        # try generating checkpoints for 100
-=======
->>>>>>> a81c56e9
         for _ in range(100):
             glued_cnt = 0
             control_points.clear()
@@ -71,11 +43,7 @@
                 t2 = np.random.uniform(low=1 / 4, high=1 / 2)
                 pt1_ = (1 - t1) * pt2 + t1 * pt1
                 pt3_ = (1 - t2) * pt2 + t2 * pt3
-<<<<<<< HEAD
-                _, radius = Circle.from_three_points(pt1_, pt2, pt3_)
-=======
                 _, radius = get_circle(pt1_, pt2, pt3_)
->>>>>>> a81c56e9
                 if radius < CURVE_RAD[0]:
                     if rad[i] > rad[next_i]:
                         rad[next_i] += np.random.uniform(0.0, 10.0)
@@ -105,7 +73,6 @@
                 break
 
         success = success and all(alpha == sorted(alpha))
-<<<<<<< HEAD
 
         return checkpoints, control_points, success
     
@@ -155,42 +122,10 @@
     
     def _get_tiles(self, n_tile: int, center_line: LineString) -> List[]:
         tiles = []
-=======
-        return checkpoints, control_points, success
-
-    def _create_map(self, center: LineString):
-        self.map.reset()
-
-        # set map boundary
-        bbox = center.bounds
-        boundary = [bbox[0] - 50, bbox[2] + 50, bbox[1] - 50, bbox[3] + 50]
-        shift_matrix = [1, 0, 0, 1, -boundary[0], -boundary[2]]
-        center = affine_transform(center, shift_matrix)
-        boundary = [
-            boundary[0] - boundary[0],
-            boundary[1] - boundary[0],
-            boundary[2] - boundary[2],
-            boundary[3] - boundary[2],
-        ]
-        self.map.boundary = boundary
-
-        # split the track into tiles
-
-        distance = center.length
-        n_tile = int(np.ceil(distance / TILE_LENGTH))
-
-        if self.verbose:
-            print(
-                "The track is %dm long and has %d tiles." % (int(distance), n_tile),
-                end=" ",
-            )
-
->>>>>>> a81c56e9
         center_points = []
         left_points = []
         right_points = []
 
-<<<<<<< HEAD
         # refresh the center line to a new  equidistance distance 
 
         for i in range(n_tile + 1):
@@ -200,8 +135,6 @@
 
     def _create_map(self, n_tile: int, center_line: LineString):
 
-=======
->>>>>>> a81c56e9
         for i in range(n_tile + 1):
             center_points.append(center.interpolate(TILE_LENGTH * i))
             if i > 0:
@@ -221,7 +154,6 @@
                 id_="%04d" % i,
                 left_side=LineString([left_points[i], left_points[i + 1]]),
                 right_side=LineString([right_points[i], right_points[i + 1]]),
-<<<<<<< HEAD
                 subtype="lane",
                 inferred_participants=["sports_car"],
             )
@@ -255,12 +187,4 @@
         t2 = time.time()
         logging.info("The generation process takes %.4fs." % (t2 - t1))
 
-        return tiles
-=======
-                subtype="road",
-                inferred_participants=["vehicle:car", "vehicle:racing"],
-            )
-            self.map.add_lane(tile)
-
-        return n_tile
->>>>>>> a81c56e9
+        return tiles