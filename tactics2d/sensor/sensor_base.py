from typing import Tuple, Union
from abc import ABC, abstractmethod
import warnings

import numpy as np
from shapely.geometry import Point
import pygame

from tactics2d.map.element import Map


class SensorBase(ABC):
    """This class define an interface for all the pseudo sensors provided in tactics2d.

    Attributes:
        id_ (int): The unique identifier of the sensor.
        map_ (Map): The map that the sensor is attached to.
        perception_range (Union[float, tuple]): The distance from the sensor to its maximum detection range in
            (left, right, front, back). When this value is undefined, the camera is assumed to
            detect the whole map. Defaults to None.
        window_size (Tuple[int, int]): The size of the rendering window. Defaults to (200, 200).
    """

    def __init__(
        self,
        id_: int,
        map_: Map,
        perception_range: Union[float, Tuple[float]] = None,
        window_size: Tuple[int, int] = (200, 200),
<<<<<<< HEAD
        off_screen: bool = True,
=======
>>>>>>> c045c5ef
    ):
        self.id_ = id_
        self.map_ = map_
        self.off_screen = off_screen

        if perception_range is None:
            width = (map_.boundary[1] - map_.boundary[0]) / 2
            height = (map_.boundary[3] - map_.boundary[2]) / 2
            self.perception_range = (width, width, height, height)
        elif isinstance(perception_range, float):
            self.perception_range = (
                perception_range,
                perception_range,
                perception_range,
                perception_range,
            )
        else:
            self.perception_range = perception_range

        perception_width = self.perception_range[0] + self.perception_range[1]
        perception_height = self.perception_range[2] + self.perception_range[3]

        scale_width = window_size[0] / perception_width
        scale_height = window_size[1] / perception_height
        self.scale = max(scale_width, scale_height)

        if scale_width != scale_height:
            warnings.warn(
                "The x-y proportion of the perception range and the rendering window is inconsistent. "
            )

        self.max_perception_distance = np.max(self.perception_range)

        self.window_size = window_size
        self.surface = pygame.Surface(self.window_size)

        if perception_range is None:
            width = (map_.boundary[1] - map_.boundary[0]) / 2
            height = (map_.boundary[3] - map_.boundary[2]) / 2
            self.perception_range = (width, width, height, height)
        elif isinstance(perception_range, float):
            self.perception_range = (
                perception_range,
                perception_range,
                perception_range,
                perception_range,
            )
        else:
            self.perception_range = perception_range

        perception_width = self.perception_range[0] + self.perception_range[1]
        perception_height = self.perception_range[2] + self.perception_range[3]

        scale_width = window_size[0] / perception_width
        scale_height = window_size[1] / perception_height
        self.scale = max(scale_width, scale_height)

        if scale_width != scale_height:
            warnings.warn(
                "The x-y proportion of the perception range and the rendering window is inconsistent. "
            )

        self.max_perception_distance = np.max(self.perception_range)

        self.window_size = window_size
        self.surface = pygame.Surface(self.window_size)

    @abstractmethod
    def update(self, participants, position: Point = None, heading: float = None):
        """Sync the sensor to a new viewpoint. Update the observation of the sensor."""

    @abstractmethod
    def get_observation(self):
        """Get the observation of the sensor from the viewpoint."""<|MERGE_RESOLUTION|>--- conflicted
+++ resolved
@@ -27,10 +27,7 @@
         map_: Map,
         perception_range: Union[float, Tuple[float]] = None,
         window_size: Tuple[int, int] = (200, 200),
-<<<<<<< HEAD
         off_screen: bool = True,
-=======
->>>>>>> c045c5ef
     ):
         self.id_ = id_
         self.map_ = map_
