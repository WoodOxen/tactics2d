--- conflicted
+++ resolved
@@ -331,28 +331,18 @@
     def _get_rewards(self, status: TrafficEvent):
         # penalty for no action
         no_action_penalty = 0 if status != TrafficEvent.NO_ACTION else -200
-<<<<<<< HEAD
+
         # penalty for time exceed
         time_exceeded_penalty = 0 if status != TrafficEvent.TIME_EXCEEDED else -100
-=======
-
-        # penalty for time exceed
-        time_exceeded_penalty = 0 if status != TrafficEvent.TIME_EXCEEDED else -100
-
->>>>>>> 17a1cb71
+
         # penalty for driving into non drivable area
         non_drivable_penalty = (
             0 if status != TrafficEvent.VIOLATION_NON_DRIVABLE else -100
         )
-<<<<<<< HEAD
+
         # penalty for driving in the opposite direction
         retrograde_penalty = 0 if status != TrafficEvent.VIOLATION_RETROGRADE else -50
-=======
-
-        # penalty for driving in the opposite direction
-        retrograde_penalty = 0 if status != TrafficEvent.VIOLATION_RETROGRADE else -50
-
->>>>>>> 17a1cb71
+
         # reward for longitudinal speed
         speed = self.scenario_manager.agent.speed
         heading = self.scenario_manager.agent.heading
