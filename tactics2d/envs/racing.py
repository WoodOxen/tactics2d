from typing import Union
import logging

import numpy as np
from shapely.geometry import Polygon
import pygame
import gymnasium as gym
from gymnasium import spaces
from gymnasium.error import InvalidAction

from tactics2d.math.geometry import Vector
from tactics2d.map.element import Map
from tactics2d.participant.element import Vehicle
from tactics2d.trajectory.element import State
from tactics2d.sensor import TopDownCamera
from tactics2d.map.generator import RacingTrackGenerator
from tactics2d.scenario import ScenarioManager, RenderManager, TrafficEvent


STATE_W = 200
STATE_H = 200
WIN_W = 500
WIN_H = 500

FPS = 60
MAX_FPS = 200
TIME_STEP = 0.01  # state update time step: 0.01 s/step
MAX_STEP = 20000  # steps

DISCRETE_ACTION = np.array(
    [
        [0, 0],  # do nothing
        [-0.3, 0],  # steer left
        [0.3, 0],  # steer right
        [0, 0.5],  # accelerate
        [0, -2.0],  # decelerate
    ]
)

THRESHOLD_NON_DRIVABLE = 0.5


class RacingScenarioManager(ScenarioManager):
    """_summary_

    Attributes:
        render_fps (int): The FPS of the rendering.
        off_screen (bool): Whether to render the scene on the screen.
        map_ (Map): The map of the scenario.
        map_generator (RacingTrackGenerator): The map generator.
        agent (Vehicle): The agent vehicle.
        render_manager (RenderManager): The render manager.
        n_step (int): The number of steps since the beginning of the episode.
        tile_visited (dict): The tiles that the agent has visited.
        tile_visited_cnt (int): The number of tiles that the agent has visited.
<<<<<<< HEAD
        tiles_visiting (str): The ids of the tiles that the agent is visiting. As soon as a new tile
            is touched by the agent, it will be regarded as the visiting tile.
=======
        tile_visiting (str): The id of the tile that the agent is visiting. As soon as a new tile
            is touched by the agent, it will be regarded as the visiting tile.
        start_line (LineString): The start line of the track.
        end_line (LineString): The end line of the track.
>>>>>>> 06039e0a
    """

    def __init__(self, render_fps: int, off_screen: bool, max_step: int):
        super().__init__(max_step)

        self.render_fps = render_fps
        self.off_screen = off_screen
<<<<<<< HEAD
        self.step = 1 / self.render_fps
=======
        self.step_size = 1 / self.render_fps
>>>>>>> 06039e0a

        self.map_ = Map(name="RacingTrack", scenario_type="racing")
        self.map_generator = RacingTrackGenerator()

        self.agent = Vehicle(
<<<<<<< HEAD
            id_=0, type_="medium_car", steer_range=(-0.5, 0.5), accel_range=(-1, 1)
        )
        self.participants = {self.agent.id_: self.agent}
=======
            id_=0, type_="sedan", steer_range=(-0.5, 0.5), accel_range=(-1, 1)
        )
>>>>>>> 06039e0a

        self.render_manager = RenderManager(
            fps=self.render_fps, windows_size=(WIN_W, WIN_H), off_screen=self.off_screen
        )

        self.n_step = 0
        self.tile_visited = dict()
<<<<<<< HEAD
        self.tiles_visiting = None
=======
        self.tile_visiting = None
        self.intersect_proportion = 0
>>>>>>> 06039e0a
        self.start_line = None
        self.end_line = None

        self.cnt_still = 0

        self.status_checklist = [
            self._check_stopped,
            self._check_time_exceeded,
            self._check_retrograde,
            self._check_non_drivable,
            self._check_completed,
        ]

    @property
    def tile_visited_cnt(self) -> int:
        return sum(self.tile_visited.values())

    def locate_agent(self) -> float:
        """Locate the agent at a specific tile on the map."""
<<<<<<< HEAD

        if len(self.tiles_visiting) == 0:
            return

        agent_pose = Polygon(self.agent.get_pose())
        tile_last_visited = self.tiles_visiting[0]
        tile_to_visit = tile_last_visited
        tiles_visiting = []

        # mark all the tiles that the agent has touched as visiting
        for tile_id in self.tiles_visiting:
            tile_shape = Polygon(self.map_.lanes[tile_id].geometry)
            if tile_shape.intersects(agent_pose) or tile_shape.contains(agent_pose):
                tiles_visiting.append(tile_id)

        tiles_visiting_set = set(tiles_visiting)
        tile_to_visit = list(self.map_.lanes[tile_last_visited].successors)[0]
        while tile_to_visit != tile_last_visited:
            tile_shape = Polygon(self.map_.lanes[tile_to_visit].geometry)
            if tile_shape.contains(agent_pose):
                if tile_to_visit not in tiles_visiting_set:
                    tiles_visiting.append(tile_to_visit)
                break
            if tile_shape.intersects(agent_pose):
                if tile_to_visit not in tiles_visiting_set:
                    tiles_visiting.append(tile_to_visit)

            tile_to_visit = list(self.map_.lanes[tile_to_visit].successors)[0]

        # update the tile_visited and tiles_visiting
        self.tiles_visiting = tiles_visiting

        if len(self.tiles_visiting) == 0:
            return

        if len(self.tiles_visiting) > 0 and tile_last_visited == self.tiles_visiting[-1]:
            return

        tile_to_visit = list(self.map_.lanes[tile_last_visited].successors)[0]
        while tile_to_visit != self.tiles_visiting[-1]:
            self.tile_visited[tile_to_visit] = True
            tile_to_visit = list(self.map_.lanes[tile_to_visit].successors)[0]

        self.tile_visited[self.tiles_visiting[-1]] = True

    def get_observation(self):
        """Get the observation of the agent."""
        return self.render_manager.get_observation()
=======
        tile_last_visited = self.tile_visiting
        agent_pose = self.agent.get_pose()

        if self.map_.lanes[tile_last_visited].contains(agent_pose):
            self.intersect_proportion = 1
        else:
            # mark all the tiles that the agent is touching as visiting
            tile_to_visit = self.map_.lanes[tile_last_visited].successors[0]
            tiles_visiting = []
            intersection_area = 0

            while tile_to_visit != tile_last_visited:
                if self.map_.lanes[tile_to_visit].intersects(
                    agent_pose
                ) or self.map_.lanes[tile_to_visit].contains(agent_pose):
                    tiles_visiting.append(tile_to_visit)
                    intersection_area += (
                        self.map_.lanes[tile_to_visit].intersection(agent_pose).area
                    )
                tile_to_visit = self.map_.lanes[tile_to_visit].successors[0]

            # update the tile_visited and tile_visiting
            if len(tiles_visiting) > 0:
                self.tile_visiting = tiles_visiting[-1]
                tile_to_visit = self.map_.lanes[tile_last_visited].successors[0]
                while tile_to_visit != self.tile_visiting:
                    self.tile_visited[tile_to_visit] = True
                    tile_to_visit = self.map_.lanes[tile_to_visit].successors[0]

            self.intersect_proportion = (
                intersection_area / self.map_.lanes[self.tile_visiting].area
            )
>>>>>>> 06039e0a

    def update(self, action: np.ndarray) -> TrafficEvent:
        """Update the state of the agent by the action instruction."""
        self.n_step += 1
<<<<<<< HEAD
        self.agent.update(action, self.step)
        self.locate_agent()
        self.render_manager.update(self.participants, [0], self.agent.current_state.frame)

        return self.get_observation()

    def render(self):
        self.render_manager.render()

    def _check_stopped(self):
        if self.agent.speed < 0.01:
            self.cnt_still += 1
            if self.cnt_still > self.render_fps:
                self.status = TrafficEvent.NO_ACTION
                return
        else:
            self.cnt_still = 0

    def _check_retrograde(self):
        successor = list(self.map_.lanes[self.tiles_visiting[-1]].successors)[0]

=======
        frame = self.n_step * 1000 // FPS

        self.agent.update(action)
        self._locate_agent()
        self.render_manager.update(self.participants, [0], frame)

    def _check_retrograde(self):
        successor = self.map_.lanes[self.tile_visiting].successors[0]
>>>>>>> 06039e0a
        if self.tile_visited[successor] and successor != "0000":
            self.status = TrafficEvent.VIOLATION_RETROGRADE
            return

<<<<<<< HEAD
        heading = self.agent.heading

        idx = int(len(self.tiles_visiting) / 2)
        tile_left_side = np.array(
            list(self.map_.lanes[self.tiles_visiting[idx]].left_side.coords)
        )
        left_vec = tile_left_side[1] - tile_left_side[0]
        left_angle = np.arctan2(left_vec[1], left_vec[0])
        tile_right_side = np.array(
            list(self.map_.lanes[self.tiles_visiting[idx]].right_side.coords)
        )
        right_vec = tile_right_side[1] - tile_right_side[0]
        right_angle = np.arctan2(right_vec[1], right_vec[0])

        angle1 = np.abs(left_angle - heading)
        angle2 = np.abs(right_angle - heading)

        if all([angle1, angle2]) > np.pi / 2:
            self.status = TrafficEvent.VIOLATION_RETROGRADE

    def _check_non_drivable(self):
        intersection_area = 0
        agent_pose = Polygon(self.agent.get_pose())
        for tile_id in self.tiles_visiting:
            tile_shape = Polygon(self.map_.lanes[tile_id].geometry)
            intersection_area += tile_shape.intersection(agent_pose).area

        intersect_proportion = intersection_area / agent_pose.area
        if intersect_proportion < THRESHOLD_NON_DRIVABLE:
=======
        agent_pose = list(self.agent.get_pose().coords)
        vec_heading = [np.mean(agent_pose[:4]), np.mean(agent_pose[:2])]
        tile_left_side = list(self.map_.lanes[self.tile_visiting].left_side.coords)
        tile_right_side = list(self.map_.lanes[self.tile_visiting].right_side.coords)

        angle1 = Vector.angle(vec_heading, tile_left_side)
        angle2 = Vector.angle(vec_heading, tile_right_side)

        if angle1 > np.pi / 2 and angle2 > np.pi / 2:
            self.status = TrafficEvent.VIOLATION_RETROGRADE

    def _check_non_drivable(self):
        if self.intersect_proportion < THRESHOLD_NON_DRIVABLE:
>>>>>>> 06039e0a
            self.status = TrafficEvent.VIOLATION_NON_DRIVABLE

    def _check_completed(self):
        if self.tile_visited_cnt == self.n_tile:
            self.status = TrafficEvent.COMPLETED

    def _reset_map(self):
        self.map_.reset()
        self.map_generator.generate(self.map_)

<<<<<<< HEAD
        start_tile = self.map_.lanes["0000"]
        for tile_id in self.map_.lanes:
            self.tile_visited[tile_id] = False
        self.tiles_visiting = [start_tile.id_]
        self.tile_visited[start_tile.id_] = True
        self.n_tile = len(self.map_.lanes)
=======
        start_tile = self.map.lanes["0000"]
        for tile_id in self.map_.lanes:
            self.tile_visited[tile_id] = False
        self.tile_visiting = start_tile.id_
        self.tile_visited[self.tile_visiting] = True
        self.n_tile = len(self.map_.lanes)

        self.start_line = LineString(start_tile.get_ends())
        self.end_line = LineString(start_tile.get_starts())
>>>>>>> 06039e0a

    def _reset_agent(self):
        start_line = np.array(self.map_.roadlines["start_line"].shape)
        vec = start_line[1] - start_line[0]
        heading = np.arctan2(vec[0], -vec[1])
        start_loc = np.mean(start_line, axis=0)
        start_loc -= (
            self.agent.length / 2 / np.linalg.norm(vec) * np.array([-vec[1], vec[0]])
        )
        state = State(
            self.n_step, heading=heading, x=start_loc[0], y=start_loc[1], vx=0, vy=0, accel=0
        )

        self.agent.reset(state)
        logging.info(
            "The racing car starts at (%.3f, %.3f), heading to %.3f rad."
            % (start_loc[0], start_loc[1], heading)
        )

    def reset(self):
        self.n_step = 0
        self.status = TrafficEvent.NORMAL
        self._reset_map()
        self._reset_agent()
        self.render_manager.reset()

        camera = TopDownCamera(
            id_=0,
<<<<<<< HEAD
            map_=self.map_,
=======
            map_=self.scenario_manager.map_,
>>>>>>> 06039e0a
            perception_range=(60, 60, 100, 20),
            window_size=(STATE_W, STATE_H),
            off_screen=self.off_screen,
        )
        self.render_manager.add_sensor(camera)
        self.render_manager.bind(0, 0)


class RacingEnv(gym.Env):
    """An improved version of Box2D's CarRacing gym environment.

    Attributes:
        action_space (gym.spaces): The action space is either continuous or discrete.
            When continuous, it is a Box(2,). The first action is steering. Its value range is
            [-0.5, 0.5]. The unit of steering is radius. The second action is acceleration.
            Its value range is [-1, 1]. The unit of acceleration is $m^2/s$.
            When discrete, it is a Discrete(5). The action space is defined above:
            -  0: do nothing
            -  1: steer left
            -  2: steer right
            -  3: accelerate
            -  4: decelerate
        observation_space (gym.spaces): The observation space is represented as a top-down
            view 128x128 RGB image of the car and the race track. It is a Box(128, 128, 3).
        render_mode (str, optional): The rendering mode. Possible choices are "human" or
            "rgb_array". Defaults to "human".
        render_fps (int, optional): The expected FPS for rendering. Defaults to 60.
        continuous (bool, optional): Whether to use continuous action space. Defaults to True.
    """

    metadata = {"render_modes": ["human", "rgb_array"]}

    def __init__(
        self,
        render_mode: str = "human",
        render_fps: int = FPS,
        max_step: int = MAX_STEP,
        continuous: bool = True,
    ):
        super().__init__()

        if render_mode not in self.metadata["render_modes"]:
            raise NotImplementedError(f"Render mode {render_mode} is not supported.")
        self.render_mode = render_mode

        if render_fps > MAX_FPS:
            logging.warning(
                f"The input rendering FPS is too high. \
                            Set the FPS with the upper limit {MAX_FPS}."
            )
        self.render_fps = min(render_fps, MAX_FPS)

        self.max_step = max_step
        self.continuous = continuous

        if self.continuous:
            self.action_space = spaces.Box(np.array([-0.5, -2.0]), np.array([0.5, 2.0]))
        else:
            self.action_space = spaces.Discrete(5)

        self.observation_space = spaces.Box(
            0, 255, shape=(STATE_H, STATE_W, 3), dtype=np.uint8
        )

        self.scenario_manager = RacingScenarioManager(
            self.render_fps, self.render_mode != "human", self.max_step
        )

    def reset(self, seed: int = None, options: dict = None):
        super().reset(seed=seed, options=options)
        self.scenario_manager.reset()
        observations = self.scenario_manager.get_observation()
        observation = observations[0]

        info = {
            "velocity": self.scenario_manager.agent.velocity,
            "acceleration": self.scenario_manager.agent.accel,
            "heading": self.scenario_manager.agent.heading,
            "status": self.scenario_manager.status,
            "rewards": dict(),
            "reward": 0,
        }

        return observation, info

    def _get_rewards(self, status: TrafficEvent):
        # punishment for no action
        no_action_punishment = 0 if status != TrafficEvent.NO_ACTION else -200
        # punishment for time exceed
        time_exceeded_punishment = 0 if status != TrafficEvent.TIME_EXCEEDED else -100
        # punishment for driving into non drivable area
        non_drivable_punishment = (
            0 if status != TrafficEvent.VIOLATION_NON_DRIVABLE else -100
        )
        # punishment for driving in the opposite direction
        retrograde_punishment = 0 if status != TrafficEvent.VIOLATION_RETROGRADE else -50
        # reward for longitudinal speed
        speed = self.scenario_manager.agent.speed
        heading = self.scenario_manager.agent.heading
        speed_reward = speed * np.cos(heading)
        # reward for completion
        complete_reward = 0 if status != TrafficEvent.COMPLETED else 200

        rewards = {
            "no action punishment": no_action_punishment,
            "time exceeded punishment": time_exceeded_punishment,
            "non_drivable": non_drivable_punishment,
            "retrograde": retrograde_punishment,
            "speed_reward": speed_reward,
            "completed": complete_reward,
        }

        if status not in [TrafficEvent.NORMAL, TrafficEvent.COMPLETED]:
            reward = sum(rewards.values()) - speed_reward
        else:
            reward = sum(rewards.values())

        return rewards, reward

    def step(self, action: Union[np.array, int]):
        if not self.action_space.contains(action):
            raise InvalidAction(f"Action {action} is invalid.")
        action = action if self.continuous else DISCRETE_ACTION[action]

        observations = self.scenario_manager.update(action)
        observation = observations[0]

        status = self.scenario_manager.check_status()
        terminated = status == TrafficEvent.COMPLETED
        truncated = status != TrafficEvent.NORMAL

        rewards, reward = self._get_rewards(status)

        info = {
            "velocity": self.scenario_manager.agent.velocity,
            "acceleration": self.scenario_manager.agent.accel,
            "heading": self.scenario_manager.agent.heading,
            "status": status,
            "rewards": rewards,
            "reward": reward,
        }

        return observation, reward, terminated, truncated, info

    def render(self):
        if self.render_mode == "human":
            self.scenario_manager.render()


if __name__ == "__main__":
    action = np.array([0.0, 0.0])

    import pygame

    def register_input():
        for event in pygame.event.get():
            if event.type == pygame.KEYDOWN:
                if event.key == pygame.K_LEFT:
                    action[0] = -0.1
                if event.key == pygame.K_RIGHT:
                    action[0] = +0.1
                if event.key == pygame.K_UP:
                    action[1] = -0.1
                if event.key == pygame.K_DOWN:
                    # set 1.0 for wheels to block to zero rotation
                    action[1] = -0.1
                if event.key == pygame.K_RETURN:
                    global restart
                    restart = True<|MERGE_RESOLUTION|>--- conflicted
+++ resolved
@@ -7,16 +7,23 @@
 import gymnasium as gym
 from gymnasium import spaces
 from gymnasium.error import InvalidAction
+from gymnasium import spaces
+from gymnasium.error import InvalidAction
 
 from tactics2d.math.geometry import Vector
 from tactics2d.map.element import Map
 from tactics2d.participant.element import Vehicle
 from tactics2d.trajectory.element import State
 from tactics2d.sensor import TopDownCamera
+from tactics2d.sensor import TopDownCamera
 from tactics2d.map.generator import RacingTrackGenerator
 from tactics2d.scenario import ScenarioManager, RenderManager, TrafficEvent
 
 
+STATE_W = 200
+STATE_H = 200
+WIN_W = 500
+WIN_H = 500
 STATE_W = 200
 STATE_H = 200
 WIN_W = 500
@@ -36,6 +43,8 @@
         [0, -2.0],  # decelerate
     ]
 )
+
+THRESHOLD_NON_DRIVABLE = 0.5
 
 THRESHOLD_NON_DRIVABLE = 0.5
 
@@ -53,15 +62,8 @@
         n_step (int): The number of steps since the beginning of the episode.
         tile_visited (dict): The tiles that the agent has visited.
         tile_visited_cnt (int): The number of tiles that the agent has visited.
-<<<<<<< HEAD
         tiles_visiting (str): The ids of the tiles that the agent is visiting. As soon as a new tile
             is touched by the agent, it will be regarded as the visiting tile.
-=======
-        tile_visiting (str): The id of the tile that the agent is visiting. As soon as a new tile
-            is touched by the agent, it will be regarded as the visiting tile.
-        start_line (LineString): The start line of the track.
-        end_line (LineString): The end line of the track.
->>>>>>> 06039e0a
     """
 
     def __init__(self, render_fps: int, off_screen: bool, max_step: int):
@@ -69,24 +71,16 @@
 
         self.render_fps = render_fps
         self.off_screen = off_screen
-<<<<<<< HEAD
         self.step = 1 / self.render_fps
-=======
-        self.step_size = 1 / self.render_fps
->>>>>>> 06039e0a
 
         self.map_ = Map(name="RacingTrack", scenario_type="racing")
         self.map_generator = RacingTrackGenerator()
 
+
         self.agent = Vehicle(
-<<<<<<< HEAD
             id_=0, type_="medium_car", steer_range=(-0.5, 0.5), accel_range=(-1, 1)
         )
         self.participants = {self.agent.id_: self.agent}
-=======
-            id_=0, type_="sedan", steer_range=(-0.5, 0.5), accel_range=(-1, 1)
-        )
->>>>>>> 06039e0a
 
         self.render_manager = RenderManager(
             fps=self.render_fps, windows_size=(WIN_W, WIN_H), off_screen=self.off_screen
@@ -94,12 +88,7 @@
 
         self.n_step = 0
         self.tile_visited = dict()
-<<<<<<< HEAD
         self.tiles_visiting = None
-=======
-        self.tile_visiting = None
-        self.intersect_proportion = 0
->>>>>>> 06039e0a
         self.start_line = None
         self.end_line = None
 
@@ -119,7 +108,6 @@
 
     def locate_agent(self) -> float:
         """Locate the agent at a specific tile on the map."""
-<<<<<<< HEAD
 
         if len(self.tiles_visiting) == 0:
             return
@@ -168,45 +156,10 @@
     def get_observation(self):
         """Get the observation of the agent."""
         return self.render_manager.get_observation()
-=======
-        tile_last_visited = self.tile_visiting
-        agent_pose = self.agent.get_pose()
-
-        if self.map_.lanes[tile_last_visited].contains(agent_pose):
-            self.intersect_proportion = 1
-        else:
-            # mark all the tiles that the agent is touching as visiting
-            tile_to_visit = self.map_.lanes[tile_last_visited].successors[0]
-            tiles_visiting = []
-            intersection_area = 0
-
-            while tile_to_visit != tile_last_visited:
-                if self.map_.lanes[tile_to_visit].intersects(
-                    agent_pose
-                ) or self.map_.lanes[tile_to_visit].contains(agent_pose):
-                    tiles_visiting.append(tile_to_visit)
-                    intersection_area += (
-                        self.map_.lanes[tile_to_visit].intersection(agent_pose).area
-                    )
-                tile_to_visit = self.map_.lanes[tile_to_visit].successors[0]
-
-            # update the tile_visited and tile_visiting
-            if len(tiles_visiting) > 0:
-                self.tile_visiting = tiles_visiting[-1]
-                tile_to_visit = self.map_.lanes[tile_last_visited].successors[0]
-                while tile_to_visit != self.tile_visiting:
-                    self.tile_visited[tile_to_visit] = True
-                    tile_to_visit = self.map_.lanes[tile_to_visit].successors[0]
-
-            self.intersect_proportion = (
-                intersection_area / self.map_.lanes[self.tile_visiting].area
-            )
->>>>>>> 06039e0a
 
     def update(self, action: np.ndarray) -> TrafficEvent:
         """Update the state of the agent by the action instruction."""
         self.n_step += 1
-<<<<<<< HEAD
         self.agent.update(action, self.step)
         self.locate_agent()
         self.render_manager.update(self.participants, [0], self.agent.current_state.frame)
@@ -228,21 +181,10 @@
     def _check_retrograde(self):
         successor = list(self.map_.lanes[self.tiles_visiting[-1]].successors)[0]
 
-=======
-        frame = self.n_step * 1000 // FPS
-
-        self.agent.update(action)
-        self._locate_agent()
-        self.render_manager.update(self.participants, [0], frame)
-
-    def _check_retrograde(self):
-        successor = self.map_.lanes[self.tile_visiting].successors[0]
->>>>>>> 06039e0a
         if self.tile_visited[successor] and successor != "0000":
             self.status = TrafficEvent.VIOLATION_RETROGRADE
             return
 
-<<<<<<< HEAD
         heading = self.agent.heading
 
         idx = int(len(self.tiles_visiting) / 2)
@@ -272,21 +214,6 @@
 
         intersect_proportion = intersection_area / agent_pose.area
         if intersect_proportion < THRESHOLD_NON_DRIVABLE:
-=======
-        agent_pose = list(self.agent.get_pose().coords)
-        vec_heading = [np.mean(agent_pose[:4]), np.mean(agent_pose[:2])]
-        tile_left_side = list(self.map_.lanes[self.tile_visiting].left_side.coords)
-        tile_right_side = list(self.map_.lanes[self.tile_visiting].right_side.coords)
-
-        angle1 = Vector.angle(vec_heading, tile_left_side)
-        angle2 = Vector.angle(vec_heading, tile_right_side)
-
-        if angle1 > np.pi / 2 and angle2 > np.pi / 2:
-            self.status = TrafficEvent.VIOLATION_RETROGRADE
-
-    def _check_non_drivable(self):
-        if self.intersect_proportion < THRESHOLD_NON_DRIVABLE:
->>>>>>> 06039e0a
             self.status = TrafficEvent.VIOLATION_NON_DRIVABLE
 
     def _check_completed(self):
@@ -297,24 +224,12 @@
         self.map_.reset()
         self.map_generator.generate(self.map_)
 
-<<<<<<< HEAD
         start_tile = self.map_.lanes["0000"]
         for tile_id in self.map_.lanes:
             self.tile_visited[tile_id] = False
         self.tiles_visiting = [start_tile.id_]
         self.tile_visited[start_tile.id_] = True
         self.n_tile = len(self.map_.lanes)
-=======
-        start_tile = self.map.lanes["0000"]
-        for tile_id in self.map_.lanes:
-            self.tile_visited[tile_id] = False
-        self.tile_visiting = start_tile.id_
-        self.tile_visited[self.tile_visiting] = True
-        self.n_tile = len(self.map_.lanes)
-
-        self.start_line = LineString(start_tile.get_ends())
-        self.end_line = LineString(start_tile.get_starts())
->>>>>>> 06039e0a
 
     def _reset_agent(self):
         start_line = np.array(self.map_.roadlines["start_line"].shape)
@@ -343,11 +258,7 @@
 
         camera = TopDownCamera(
             id_=0,
-<<<<<<< HEAD
             map_=self.map_,
-=======
-            map_=self.scenario_manager.map_,
->>>>>>> 06039e0a
             perception_range=(60, 60, 100, 20),
             window_size=(STATE_W, STATE_H),
             off_screen=self.off_screen,
@@ -386,6 +297,11 @@
         render_fps: int = FPS,
         max_step: int = MAX_STEP,
         continuous: bool = True,
+        self,
+        render_mode: str = "human",
+        render_fps: int = FPS,
+        max_step: int = MAX_STEP,
+        continuous: bool = True,
     ):
         super().__init__()
 
@@ -401,6 +317,7 @@
         self.render_fps = min(render_fps, MAX_FPS)
 
         self.max_step = max_step
+        self.max_step = max_step
         self.continuous = continuous
 
         if self.continuous:
@@ -412,6 +329,9 @@
             0, 255, shape=(STATE_H, STATE_W, 3), dtype=np.uint8
         )
 
+        self.scenario_manager = RacingScenarioManager(
+            self.render_fps, self.render_mode != "human", self.max_step
+        )
         self.scenario_manager = RacingScenarioManager(
             self.render_fps, self.render_mode != "human", self.max_step
         )
