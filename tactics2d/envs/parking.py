from typing import Union
import logging

import numpy as np
from shapely.geometry import Point, Polygon
import gymnasium as gym
from gymnasium import spaces
from gymnasium.error import InvalidAction

from tactics2d.map.element import Map
from tactics2d.participant.element import Vehicle
from tactics2d.trajectory.element import State
from tactics2d.sensor import TopDownCamera, SingleLineLidar
from tactics2d.map.generator import ParkingLotGenerator
from tactics2d.scenario import ScenarioManager, RenderManager, TrafficEvent

STATE_W = 200
STATE_H = 200
WIN_W = 500
WIN_H = 500

FPS = 60
MAX_FPS = 200
TIME_STEP = 0.01  # state update time step: 0.01 s/step
MAX_STEP = 20000  # steps

DISCRETE_ACTION = np.array(
    [
        [0, 0],  # do nothing
        [-0.3, 0],  # steer left
        [0.3, 0],  # steer right
        [0, 0.2],  # accelerate
        [0, -0.2],  # decelerate
    ]
)


def truncate_angle(angle: float):
    """Truncate angle to [-pi, pi]"""

    while angle > np.pi:
        angle -= 2 * np.pi
    while angle < -np.pi:
        angle += 2 * np.pi

    return angle


class ParkingScenarioManager(ScenarioManager):
    """_summary_

    Attributes:
        bay_proportion (float): The proportion of the parking bay in randomly generated
            parking scenarios.
        map_ (Map): The map of the scenario.
        map_generator (ParkingLotGenerator): The map generator.
        render_manager (RenderManager): The render manager.
        render_fps (int): The FPS of the rendering.
        off_screen (bool): Whether to render the scene on the screen.
        n_step (int): The number of steps since the beginning of the episode.
    """

    def __init__(
        self, bay_proportion: float, render_fps: int, off_screen: bool, max_step: int
    ):
        super().__init__(render_fps, off_screen, max_step)

        self.agent = Vehicle(
            id_=0,
            type_="medium_car",
            steer_range=(-0.75, 0.75),
            speed_range=(-10.0, 100.0),
            accel_range=(-1.0, 1.0),
        )
        self.participants = {self.agent.id_: self.agent}

        self.map_ = Map(name="ParkingLot", scenario_type="parking")
        self.map_generator = ParkingLotGenerator(
            (self.agent.length, self.agent.width), bay_proportion
        )

        self.render_manager = RenderManager(
            fps=self.render_fps, windows_size=(WIN_W, WIN_H), off_screen=self.off_screen
        )

        self.start_state: State = None
        self.target_area: Polygon = None
        self.target_heading: float = None

        self.cnt_still = 0

        self.iou_threshold = 0.95
        self.status_checklist = [
<<<<<<< HEAD
            self._check_still,
=======
            # self._check_still,
>>>>>>> 17a1cb71
            self._check_time_exceeded,
            self._check_collision,
            self._check_outbound,
            self._check_completed,
        ]

        self.dist_norm_factor = 10.0
        self.angle_norm_factor = np.pi

    def update(self, action: np.ndarray) -> TrafficEvent:
        self.n_step += 1
        self.agent.update(action, self.step_len)
        self.render_manager.update(self.participants, [0], self.agent.current_state.frame)

        return self.get_observation()

    def _check_still(self):
        if self.agent.speed < 0.1:
            self.cnt_still += 1
        else:
            self.cnt_still = 0

        if self.cnt_still >= self.render_fps:
            self.status = TrafficEvent.NO_ACTION

    def _check_collision(self):
        agent_pose = self.agent.get_pose()
        for _, area in self.map_.areas.items():
            if area.type_ == "obstacle" and agent_pose.intersects(area.geometry):
<<<<<<< HEAD
                self.status = TrafficEvent.COLLISION
=======
                self.status = TrafficEvent.COLLISION_STATIC
>>>>>>> 17a1cb71
                break

    def _check_completed(self):
        agent_pose = Polygon(self.agent.get_pose())

        intersection = agent_pose.intersection(self.target_area.geometry)
        union = agent_pose.union(self.target_area.geometry)

        intersection_area = intersection.area
        union_area = union.area
        iou = intersection_area / union_area

        if iou >= self.iou_threshold:
            self.status = TrafficEvent.COMPLETED

    def reset(self):
        self.n_step = 0
        self.cnt_still = 0
        self.status = TrafficEvent.NORMAL
        # reset map
        self.map_.reset()
        (
            self.start_state,
            self.target_area,
            self.target_heading,
        ) = self.map_generator.generate(self.map_)

        # reset agent
        self.agent.reset(self.start_state)

        # reset the sensors
        self.render_manager.reset()

        camera = TopDownCamera(
            id_=0,
            map_=self.map_,
<<<<<<< HEAD
            perception_range=(30, 30, 30, 30),
=======
            perception_range=(20, 20, 20, 20),
>>>>>>> 17a1cb71
            window_size=(STATE_W, STATE_H),
            off_screen=self.off_screen,
        )
        self.render_manager.add_sensor(camera)
        self.render_manager.bind(0, 0)

        lidar = SingleLineLidar(
            id_=1,
            map_=self.map_,
            window_size=(STATE_W, STATE_H),
            off_screen=self.off_screen,
        )
        self.render_manager.add_sensor(lidar)
        self.render_manager.bind(1, 0)

        self.dist_norm_ratio = max(
            Point(self.start_state.location).distance(self.target_area.geometry.centroid),
            10.0,
        )


class ParkingEnv(gym.Env):
    """A simple parking environment.

    Attributes:
        action_space (gym.spaces): The action space is either continuous or discrete.
            When continuous, it is a Box(2,). The first action is steering. Its value range is
            [-0.75, 0.75]. The second action is acceleration. Its value range is [-1, 1]. The unit of acceleration is $m^2/s$.
            When discrete, it is a Discrete(5). The action value is 0, 1, 2, 3, 4, which means
            - 0: do nothing
            - 1: steer left
            - 2: steer right
            - 3: accelerate
            - 4: decelerate
        observation_space ():
        bay_proportion(float, optional): The proportion of the parking bay in the randomly
            generated environment. Defaults to 0.5.
        render_mode (str, optional): The rendering mode. Possible choices are "human" and
            "rgb_array". Defaults to "human".
        render_fps (int, optional): The rendering FPS. Defaults to 60.
        continuous (bool, optional): Whether to use continuous action space. Defaults to True.
    """

    metadata = {"render_modes": ["human", "rgb_array"]}

    def __init__(
        self,
        bay_proportion: float = 0.5,
        render_mode: str = "human",
        render_fps: int = FPS,
        max_step: int = MAX_STEP,
        continuous: bool = True,
    ):
        super().__init__()

        if render_mode not in self.metadata["render_modes"]:
            raise NotImplementedError(f"Render mode {render_mode} is not supported.")
        self.render_mode = render_mode

        if render_fps > MAX_FPS:
            logging.warning(
                f"The input rendering FPS is too high. \
                            Set the FPS with the upper limit {MAX_FPS}."
            )
        self.render_fps = min(render_fps, MAX_FPS)

        self.max_step = max_step
        self.continuous = continuous

        if self.continuous:
            self.action_space = spaces.Box(np.array([-0.75, -1.0]), np.array([0.75, 1.0]))
        else:
            self.action_space = spaces.Discrete(5)

        self.observation_space = spaces.Box(
            0, 255, shape=(STATE_H, STATE_W, 3), dtype=np.uint8
        )

        self.scenario_manager = ParkingScenarioManager(
            bay_proportion, self.render_fps, self.render_mode != "human", self.max_step
        )

    def reset(self, seed: int = None, options: dict = None):
        super().reset(seed=seed, options=options)
        self.scenario_manager.reset()
        observations = self.scenario_manager.get_observation()
        observation = observations[0]

        info = {
<<<<<<< HEAD
            "lidar_distance": observation[1],
=======
            "lidar": observations[1],
>>>>>>> 17a1cb71
            "velocity": self.scenario_manager.agent.velocity,
            "acceleration": self.scenario_manager.agent.accel,
            "heading": self.scenario_manager.agent.heading,
            "status": self.scenario_manager.status,
            "rewards": dict(),
            "reward": 0,
        }

        return observation, info
<<<<<<< HEAD

    def _get_rewards(self):
        # time penalty
        time_penalty = -np.tanh(
            self.scenario_manager.n_step / self.scenario_manager.max_step
        )
=======

    def _get_rewards(self, status: TrafficEvent):
        # penalty for time exceed
        time_exceeded_penalty = 0 if status != TrafficEvent.TIME_EXCEEDED else -1

        # penalty for collision
        collision_penalty = 0 if status != TrafficEvent.COLLISION_STATIC else -50

        # penalty for driving out of the map boundary
        outside_map_penalty = 0 if status != TrafficEvent.OUTSIDE_MAP else -50

        # reward for completion
        complete_reward = 0 if status != TrafficEvent.COMPLETED else 50

        if status == TrafficEvent.NORMAL:
            # time penalty
            time_penalty = -np.tanh(
                self.scenario_manager.n_step / self.scenario_manager.max_step
            )

            curr_state = self.scenario_manager.agent.get_state()
            prev_frame = self.scenario_manager.agent.trajectory.frames[-2]
            prev_state = self.scenario_manager.agent.get_state(prev_frame)
>>>>>>> 17a1cb71

            # distance reward
            curr_dist = Point(curr_state.location).distance(
                self.scenario_manager.target_area.geometry.centroid
            )
            prev_dist = Point(prev_state.location).distance(
                self.scenario_manager.target_area.geometry.centroid
            )
            distance_reward = (prev_dist - curr_dist) / self.scenario_manager.dist_norm_ratio

<<<<<<< HEAD
        # distance reward
        curr_dist = Point(curr_state.location).distance(
            self.scenario_manager.target_area.geometry.centroid
        )
        prev_dist = Point(prev_state.location).distance(
            self.scenario_manager.target_area.geometry.centroid
        )
        distance_reward = (prev_dist - curr_dist) / self.scenario_manager.dist_norm_ratio
        # angle reward
        curr_angle_diff = truncate_angle(
            curr_state.heading - self.scenario_manager.target_heading
        )
        prev_angle_diff = truncate_angle(
            prev_state.heading - self.scenario_manager.target_heading
        )
        angle_reward = (
            prev_angle_diff - curr_angle_diff
        ) / self.scenario_manager.angle_norm_factor

        # IoU reward

        rewards = {
=======
            # angle reward
            curr_angle_diff = truncate_angle(
                curr_state.heading - self.scenario_manager.target_heading
            )
            prev_angle_diff = truncate_angle(
                prev_state.heading - self.scenario_manager.target_heading
            )
            angle_reward = (
                prev_angle_diff - curr_angle_diff
            ) / self.scenario_manager.angle_norm_factor

            # IoU reward
        else:
            time_penalty = 0
            distance_reward = 0
            angle_reward = 0

        rewards = {
            "time_exceeded_penalty": time_exceeded_penalty,
            "collision_penalty": collision_penalty,
            "outside_map_penalty": outside_map_penalty,
            "complete_reward": complete_reward,
>>>>>>> 17a1cb71
            "time_penalty": time_penalty,
            "distance_reward": distance_reward,
            "angle_reward": angle_reward,
        }

        reward = np.sum(list(rewards.values()))

        return rewards, reward

    def step(self, action: Union[np.array, int]):
        if not self.action_space.contains(action):
            raise InvalidAction(f"Action {action} is invalid.")
        action = action if self.continuous else DISCRETE_ACTION[action]

        observations = self.scenario_manager.update(action)
        observation = observations[0]

        status = self.scenario_manager.check_status()
        terminated = status == TrafficEvent.COMPLETED
        truncated = status != TrafficEvent.NORMAL

<<<<<<< HEAD
        rewards, reward = self._get_rewards()

        info = {
            "lidar_distance": observation[1],
=======
        rewards, reward = self._get_rewards(self.scenario_manager.status)

        info = {
            "lidar": observations[1],
>>>>>>> 17a1cb71
            "velocity": self.scenario_manager.agent.velocity,
            "acceleration": self.scenario_manager.agent.accel,
            "heading": self.scenario_manager.agent.heading,
            "status": self.scenario_manager.status,
            "rewards": rewards,
            "reward": reward,
        }

        return observation, reward, terminated, truncated, info

    def render(self):
        if self.render_mode == "human":
            self.scenario_manager.render()<|MERGE_RESOLUTION|>--- conflicted
+++ resolved
@@ -91,11 +91,7 @@
 
         self.iou_threshold = 0.95
         self.status_checklist = [
-<<<<<<< HEAD
-            self._check_still,
-=======
             # self._check_still,
->>>>>>> 17a1cb71
             self._check_time_exceeded,
             self._check_collision,
             self._check_outbound,
@@ -125,11 +121,7 @@
         agent_pose = self.agent.get_pose()
         for _, area in self.map_.areas.items():
             if area.type_ == "obstacle" and agent_pose.intersects(area.geometry):
-<<<<<<< HEAD
-                self.status = TrafficEvent.COLLISION
-=======
                 self.status = TrafficEvent.COLLISION_STATIC
->>>>>>> 17a1cb71
                 break
 
     def _check_completed(self):
@@ -166,11 +158,7 @@
         camera = TopDownCamera(
             id_=0,
             map_=self.map_,
-<<<<<<< HEAD
-            perception_range=(30, 30, 30, 30),
-=======
             perception_range=(20, 20, 20, 20),
->>>>>>> 17a1cb71
             window_size=(STATE_W, STATE_H),
             off_screen=self.off_screen,
         )
@@ -260,11 +248,7 @@
         observation = observations[0]
 
         info = {
-<<<<<<< HEAD
-            "lidar_distance": observation[1],
-=======
             "lidar": observations[1],
->>>>>>> 17a1cb71
             "velocity": self.scenario_manager.agent.velocity,
             "acceleration": self.scenario_manager.agent.accel,
             "heading": self.scenario_manager.agent.heading,
@@ -274,14 +258,6 @@
         }
 
         return observation, info
-<<<<<<< HEAD
-
-    def _get_rewards(self):
-        # time penalty
-        time_penalty = -np.tanh(
-            self.scenario_manager.n_step / self.scenario_manager.max_step
-        )
-=======
 
     def _get_rewards(self, status: TrafficEvent):
         # penalty for time exceed
@@ -305,7 +281,6 @@
             curr_state = self.scenario_manager.agent.get_state()
             prev_frame = self.scenario_manager.agent.trajectory.frames[-2]
             prev_state = self.scenario_manager.agent.get_state(prev_frame)
->>>>>>> 17a1cb71
 
             # distance reward
             curr_dist = Point(curr_state.location).distance(
@@ -316,30 +291,6 @@
             )
             distance_reward = (prev_dist - curr_dist) / self.scenario_manager.dist_norm_ratio
 
-<<<<<<< HEAD
-        # distance reward
-        curr_dist = Point(curr_state.location).distance(
-            self.scenario_manager.target_area.geometry.centroid
-        )
-        prev_dist = Point(prev_state.location).distance(
-            self.scenario_manager.target_area.geometry.centroid
-        )
-        distance_reward = (prev_dist - curr_dist) / self.scenario_manager.dist_norm_ratio
-        # angle reward
-        curr_angle_diff = truncate_angle(
-            curr_state.heading - self.scenario_manager.target_heading
-        )
-        prev_angle_diff = truncate_angle(
-            prev_state.heading - self.scenario_manager.target_heading
-        )
-        angle_reward = (
-            prev_angle_diff - curr_angle_diff
-        ) / self.scenario_manager.angle_norm_factor
-
-        # IoU reward
-
-        rewards = {
-=======
             # angle reward
             curr_angle_diff = truncate_angle(
                 curr_state.heading - self.scenario_manager.target_heading
@@ -362,7 +313,6 @@
             "collision_penalty": collision_penalty,
             "outside_map_penalty": outside_map_penalty,
             "complete_reward": complete_reward,
->>>>>>> 17a1cb71
             "time_penalty": time_penalty,
             "distance_reward": distance_reward,
             "angle_reward": angle_reward,
@@ -384,17 +334,10 @@
         terminated = status == TrafficEvent.COMPLETED
         truncated = status != TrafficEvent.NORMAL
 
-<<<<<<< HEAD
-        rewards, reward = self._get_rewards()
-
-        info = {
-            "lidar_distance": observation[1],
-=======
         rewards, reward = self._get_rewards(self.scenario_manager.status)
 
         info = {
             "lidar": observations[1],
->>>>>>> 17a1cb71
             "velocity": self.scenario_manager.agent.velocity,
             "acceleration": self.scenario_manager.agent.accel,
             "heading": self.scenario_manager.agent.heading,
