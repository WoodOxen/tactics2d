from typing import Union
import logging

import numpy as np
from shapely.geometry import Point, Polygon
import gymnasium as gym
from gymnasium import spaces
from gymnasium.error import InvalidAction

from tactics2d.map.element import Map
from tactics2d.map.generator import ParkingLotGenerator
from tactics2d.participant.element import Vehicle
from tactics2d.physics import SingleTrackKinematics
<<<<<<< HEAD
from tactics2d.traffic import ScenarioManager
=======
from tactics2d.traffic import TrafficScenarioManager
>>>>>>> 15bdd703
from tactics2d.traffic.violation_detection import TrafficEvent
from tactics2d.sensor import TopDownCamera, SingleLineLidar, RenderManager
from tactics2d.trajectory.element import State

from tactics2d.participant.element.defaults import VEHICLE_MODEL

STATE_W = 200
STATE_H = 200
WIN_W = 500
WIN_H = 500

FPS = 60
MAX_FPS = 200
TIME_STEP = 0.01
MAX_STEP = 20000
MAX_SPEED = 2.0
MAX_STEER = 0.75
LIDAR_RANGE = 20.0
LIDAR_LINE = 120


def truncate_angle(angle: float):
    """Truncate angle to [-pi, pi]"""
    while angle > np.pi:
        angle -= 2 * np.pi
    while angle < -np.pi:
        angle += 2 * np.pi

    return angle


<<<<<<< HEAD
class ParkingScenarioManager(ScenarioManager):
=======
class ParkingScenarioManager(TrafficScenarioManager):
>>>>>>> 15bdd703
    """This class provides a parking scenario manager.

    Attributes:
        bay_proportion (float): The proportion of the parking bay in randomly generated
            parking scenarios.
        render_fps (int): The FPS of the rendering.
        off_screen (bool): Whether to render the scene on the screen.
        max_step (int, optional): The maximum number of steps. Defaults to 20000.
        step_size (float): The time duration of each step. Defaults to 0.5.
    """

    max_steer = MAX_STEER
    max_speed = MAX_SPEED
    lidar_line = LIDAR_LINE
    lidar_range = LIDAR_RANGE
    window_size = (WIN_W, WIN_H)
    state_size = (STATE_W, STATE_H)

    def __init__(
        self,
        bay_proportion: float,
        render_fps: int,
        off_screen: bool,
        max_step: float = MAX_STEP,
        step_size: float = 0.5,
    ):
        super().__init__(render_fps, off_screen, max_step, step_size)

        self.vehicle_configs = VEHICLE_MODEL["medium_car"]

        self.agent = Vehicle(
            id_=0,
            type_="medium_car",
            length=self.vehicle_configs["length"],
            width=self.vehicle_configs["width"],
            wheel_base=self.vehicle_configs["wheel_base"],
            speed_range=(-self.max_speed, self.max_speed),
            steer_range=(-self.max_steer, self.max_steer),
            accel_range=(-1.0, 1.0),
            physics_model=SingleTrackKinematics(
                dist_front_hang=0.5 * self.vehicle_configs["length"]
                - self.vehicle_configs["front_overhang"],
                dist_rear_hang=0.5 * self.vehicle_configs["length"]
                - self.vehicle_configs["rear_overhang"],
                steer_range=(-self.max_steer, self.max_steer),
                speed_range=(-self.max_speed, self.max_speed),
            ),
        )
        self.participants = {self.agent.id_: self.agent}

        self.map_ = Map(name="ParkingLot", scenario_type="parking")
        self.map_generator = ParkingLotGenerator(
            (self.agent.length, self.agent.width), bay_proportion
        )

        self.render_manager = RenderManager(
            fps=self.render_fps, windows_size=self.window_size, off_screen=self.off_screen
        )

        self.start_state: State = None
        self.target_area: Polygon = None
        self.target_heading: float = None

        self.cnt_still = 0

        self.iou_threshold = 0.95
        self.status_checklist = [
            # self._check_still,
            self._check_time_exceeded,
            self._check_collision,
            self._check_outbound,
            self._check_completed,
        ]

        self.dist_norm_factor = 10.0
        self.angle_norm_factor = np.pi

    def update(self, action: np.ndarray) -> TrafficEvent:
        self.n_step += 1
        self.agent.update(action, self.step_size)
        self.render_manager.update(self.participants, [0], self.agent.current_state.frame)

        return self.get_observation()

    def _check_still(self):
        if self.agent.speed < 0.1:
            self.cnt_still += 1
        else:
            self.cnt_still = 0

        if self.cnt_still >= self.render_fps:
            self.status = TrafficEvent.NO_ACTION

    def _check_collision(self):
        agent_pose = self.agent.get_pose()
        for _, area in self.map_.areas.items():
            if area.type_ == "obstacle" and agent_pose.intersects(area.geometry):
                self.status = TrafficEvent.COLLISION_STATIC
                break

    def _check_completed(self):
        agent_pose = Polygon(self.agent.get_pose())

        intersection = agent_pose.intersection(self.target_area.geometry)
        union = agent_pose.union(self.target_area.geometry)

        intersection_area = intersection.area
        union_area = union.area
        iou = intersection_area / union_area

        if iou >= self.iou_threshold:
            self.status = TrafficEvent.COMPLETED

    def reset(self):
        self.n_step = 0
        self.cnt_still = 0
        self.status = TrafficEvent.NORMAL
        # reset map
        self.map_.reset()
        (self.start_state, self.target_area, self.target_heading) = self.map_generator.generate(
            self.map_
        )

        # reset agent
        self.agent.reset(self.start_state)

        # reset the sensors
        self.render_manager.reset()

        camera = TopDownCamera(
            id_=0,
            map_=self.map_,
            perception_range=(20, 20, 20, 20),
            window_size=self.state_size,
            off_screen=self.off_screen,
        )
        self.render_manager.add_sensor(camera)
        self.render_manager.bind(0, 0)

        lidar = SingleLineLidar(
            id_=1,
            map_=self.map_,
            perception_range=self.lidar_range,
            freq_detect=self.lidar_line * 10,
            window_size=self.state_size,
            off_screen=self.off_screen,
        )
        self.render_manager.add_sensor(lidar)
        self.render_manager.bind(1, 0)
        self.render_manager.update(self.participants, [0], self.agent.current_state.frame)

        self.dist_norm_ratio = max(
            Point(self.start_state.location).distance(self.target_area.geometry.centroid),
            self.lidar_range,
        )


class ParkingEnv(gym.Env):
    """This class provides an environment to train ego vehicle to park in a parking lot without
    dynamic traffic participants, such as pedestrians and vehicles. The environment is randomly
<<<<<<< HEAD
    generated by calling `tactics2d:map:generator:ParkingLotGenerator`. The agent is
=======
    generated by calling [`tactics2d:map:generator:ParkingLotGenerator`](../api_map/#tactics2d.map.generator.ParkingLotGenerator). The agent is
>>>>>>> 15bdd703
    required to park the vehicle in the target area. When the IoU between the agent and
    the target area is larger than 0.95, the agent is considered to be successfully parked.

    ## Action Space

    The action space is either continuous or discrete.

    When continuous, it is a Box(2,). The first action is steering. Its value range is
    [-0.75, 0.75]. The unit of steering is radian degree. The second action is the expected
    speed. Its value range is [-2, 2]. The unit of speed is $m/s$.

    When discrete, it is a Discrete(5). The action value is 0 (do nothing), 1 (steer left),
    2 (steer right), 3 (accelerate), 4 (decelerate), which means

    ## Observation Space

    The observation output is a RGB image of size [200, 200, 3].

    ## Status

    The status is a TrafficEvent. The possible values are (sorted by detection priority):
<<<<<<< HEAD
=======

>>>>>>> 15bdd703
    - TrafficEvent.TIME_EXCEEDED: The simulation reaches the maximum time step.
    - TrafficEvent.COLLISION_STATIC: The agent collides with any obstacle.
    - TrafficEvent.OUTSIDE_MAP: The agent is outside the map boundary.
    - TrafficEvent.COMPLETED: The agent is successfully parked.
    - TrafficEvent.NO_ACTION: The agent does not take any action for 1 second.
    - TrafficEvent.NORMAL: The agent is in the normal state.

    ## Reward

    The reward is calculated as follows:
<<<<<<< HEAD
=======

>>>>>>> 15bdd703
    - If the agent's status is TIME_EXCEEDED, the reward is -1.
    - If the agent's status is in [COLLISION_STATIC, OUTSIDE_MAP], the reward is -5.
    - If the agent's status is COMPLETED, the reward is 5.
    - Otherwise, the reward is calculated as the weighted sum of time penalty and IoU reward.

    Attributes:
<<<<<<< HEAD
        bay_proportion(float, optional): The proportion of the parking bay in the randomly
=======
        bay_proportion (float, optional): The proportion of the parking bay in the randomly
>>>>>>> 15bdd703
            generated environment. Defaults to 0.5.
        render_mode (str, optional): The rendering mode. Possible choices are `"human"` and
            `"rgb_array"`. Defaults to `"human"`.
        render_fps (int, optional): The rendering FPS. Defaults to 60.
        max_step (int, optional): The maximum number of steps. Defaults to 20000.
        continuous (bool, optional): Whether to use continuous action space. Defaults to True.
    """

    metadata = {"render_modes": ["human", "rgb_array"]}
    max_fps = MAX_FPS
    max_steer = MAX_STEER
    max_speed = MAX_SPEED
    state_w = STATE_W
    state_h = STATE_H
    discrete_action = np.array(
        [
            [0, 0],  # do nothing
            [-0.3, 0],  # steer left
            [0.3, 0],  # steer right
            [0, 0.2],  # accelerate
            [0, -0.2],  # decelerate
        ]
    )

    def __init__(
        self,
        bay_proportion: float = 0.5,
        render_mode: str = "human",
        render_fps: int = FPS,
        max_step: int = MAX_STEP,
        continuous: bool = True,
    ):
        super().__init__()

        if render_mode not in self.metadata["render_modes"]:
            raise NotImplementedError(f"Render mode {render_mode} is not supported.")
        self.render_mode = render_mode

        if render_fps > self.max_fps:
            logging.warning(
                f"The input rendering FPS is too high. \
                            Set the FPS with the upper limit {self.max_fps}."
            )
        self.render_fps = min(render_fps, self.max_fps)

        self.max_step = max_step
        self.continuous = continuous

        if self.continuous:
            self.action_space = spaces.Box(
                np.array([-self.max_steer, -self.max_speed]),
                np.array([self.max_steer, self.max_speed]),
            )
        else:
            self.action_space = spaces.Discrete(5)

        self.observation_space = spaces.Box(
            0, 255, shape=(self.state_h, self.state_w, 3), dtype=np.uint8
        )

        self.max_iou = 0

        self.scenario_manager = ParkingScenarioManager(
            bay_proportion, self.render_fps, self.render_mode != "human", self.max_step
        )

    def _get_relative_pose(self, state: State):
        target_pose = np.array(
            [
                self.scenario_manager.target_area.geometry.centroid.x,
                self.scenario_manager.target_area.geometry.centroid.y,
            ]
        )
        target_heading = self.scenario_manager.target_heading
        diff_position = np.linalg.norm(target_pose - np.array(state.location))
        diff_angle = np.arctan2(target_pose[1] - state.y, target_pose[0] - state.x) - state.heading
        diff_heading = target_heading - state.heading

        return diff_position, diff_angle, diff_heading

    def reset(self, seed: int = None, options: dict = None):
        super().reset(seed=seed, options=options)
        self.scenario_manager.reset()
        observations = self.scenario_manager.get_observation()
        observation = observations[0]

        diff_position, diff_angle, diff_heading = self._get_relative_pose(
            self.scenario_manager.agent.current_state
        )

        info = {
            "lidar": observations[1],
            "state": self.scenario_manager.agent.get_state(),
            "target_area": self.scenario_manager.target_area.geometry.exterior.coords[:-1],
            "target_heading": self.scenario_manager.target_heading,
            "diff_position": diff_position,
            "diff_angle": diff_angle,
            "diff_heading": diff_heading,
            "status": self.scenario_manager.status,
        }

        return observation, info

    def _get_reward(self, status: TrafficEvent):
        reward = 0
        if status == TrafficEvent.TIME_EXCEEDED:
            reward = -1
        elif status == TrafficEvent.COLLISION_STATIC:
            reward = -5
        elif status == TrafficEvent.OUTSIDE_MAP:
            reward = -5
        elif status == TrafficEvent.COMPLETED:
            reward = 5
        else:
            # time penalty
            time_penalty = -0.1 * np.tanh(
                self.scenario_manager.n_step / self.scenario_manager.max_step * 0.1
            )

            # IoU reward
            current_pose = Polygon(self.scenario_manager.agent.get_pose())
            target_pose = self.scenario_manager.target_area.geometry
            current_intersection = current_pose.intersection(target_pose).area
            current_union = current_pose.union(target_pose).area
            current_iou = current_intersection / current_union

            iou_reward = max(0, current_iou - self.max_iou)
            self.max_iou = max(self.max_iou, current_iou)

            reward = time_penalty + iou_reward

        return reward

    def step(self, action: Union[np.array, int]):
        if not self.action_space.contains(action):
            raise InvalidAction(f"Action {action} is invalid.")
        action = action if self.continuous else self.discrete_action[action]

        observations = self.scenario_manager.update(action)
        observation = observations[0]
        status = self.scenario_manager.check_status()
        terminated = status == TrafficEvent.COMPLETED
        truncated = status != TrafficEvent.NORMAL

        reward = self._get_reward(self.scenario_manager.status)
<<<<<<< HEAD

        diff_position, diff_angle, diff_heading = self._get_relative_pose(
            self.scenario_manager.agent.current_state
        )

=======

        diff_position, diff_angle, diff_heading = self._get_relative_pose(
            self.scenario_manager.agent.current_state
        )

>>>>>>> 15bdd703
        info = {
            "lidar": observations[1],
            "state": self.scenario_manager.agent.get_state(),
            "target_area": self.scenario_manager.target_area.geometry.exterior.coords[:-1],
            "target_heading": self.scenario_manager.target_heading,
            "diff_position": diff_position,
            "diff_angle": diff_angle,
            "diff_heading": diff_heading,
            "status": self.scenario_manager.status,
        }

        return observation, reward, terminated, truncated, info

    def render(self):
        if self.render_mode == "human":
            self.scenario_manager.render()<|MERGE_RESOLUTION|>--- conflicted
+++ resolved
@@ -9,16 +9,15 @@
 
 from tactics2d.map.element import Map
 from tactics2d.map.generator import ParkingLotGenerator
+from tactics2d.map.generator import ParkingLotGenerator
 from tactics2d.participant.element import Vehicle
 from tactics2d.physics import SingleTrackKinematics
-<<<<<<< HEAD
 from tactics2d.traffic import ScenarioManager
-=======
-from tactics2d.traffic import TrafficScenarioManager
->>>>>>> 15bdd703
 from tactics2d.traffic.violation_detection import TrafficEvent
 from tactics2d.sensor import TopDownCamera, SingleLineLidar, RenderManager
 from tactics2d.trajectory.element import State
+
+from tactics2d.participant.element.defaults import VEHICLE_MODEL
 
 from tactics2d.participant.element.defaults import VEHICLE_MODEL
 
@@ -35,6 +34,12 @@
 MAX_STEER = 0.75
 LIDAR_RANGE = 20.0
 LIDAR_LINE = 120
+TIME_STEP = 0.01
+MAX_STEP = 20000
+MAX_SPEED = 2.0
+MAX_STEER = 0.75
+LIDAR_RANGE = 20.0
+LIDAR_LINE = 120
 
 
 def truncate_angle(angle: float):
@@ -47,11 +52,7 @@
     return angle
 
 
-<<<<<<< HEAD
 class ParkingScenarioManager(ScenarioManager):
-=======
-class ParkingScenarioManager(TrafficScenarioManager):
->>>>>>> 15bdd703
     """This class provides a parking scenario manager.
 
     Attributes:
@@ -61,7 +62,16 @@
         off_screen (bool): Whether to render the scene on the screen.
         max_step (int, optional): The maximum number of steps. Defaults to 20000.
         step_size (float): The time duration of each step. Defaults to 0.5.
+        max_step (int, optional): The maximum number of steps. Defaults to 20000.
+        step_size (float): The time duration of each step. Defaults to 0.5.
     """
+
+    max_steer = MAX_STEER
+    max_speed = MAX_SPEED
+    lidar_line = LIDAR_LINE
+    lidar_range = LIDAR_RANGE
+    window_size = (WIN_W, WIN_H)
+    state_size = (STATE_W, STATE_H)
 
     max_steer = MAX_STEER
     max_speed = MAX_SPEED
@@ -77,7 +87,12 @@
         off_screen: bool,
         max_step: float = MAX_STEP,
         step_size: float = 0.5,
+        max_step: float = MAX_STEP,
+        step_size: float = 0.5,
     ):
+        super().__init__(render_fps, off_screen, max_step, step_size)
+
+        self.vehicle_configs = VEHICLE_MODEL["medium_car"]
         super().__init__(render_fps, off_screen, max_step, step_size)
 
         self.vehicle_configs = VEHICLE_MODEL["medium_car"]
@@ -85,6 +100,11 @@
         self.agent = Vehicle(
             id_=0,
             type_="medium_car",
+            length=self.vehicle_configs["length"],
+            width=self.vehicle_configs["width"],
+            wheel_base=self.vehicle_configs["wheel_base"],
+            speed_range=(-self.max_speed, self.max_speed),
+            steer_range=(-self.max_steer, self.max_steer),
             length=self.vehicle_configs["length"],
             width=self.vehicle_configs["width"],
             wheel_base=self.vehicle_configs["wheel_base"],
@@ -99,6 +119,14 @@
                 steer_range=(-self.max_steer, self.max_steer),
                 speed_range=(-self.max_speed, self.max_speed),
             ),
+            physics_model=SingleTrackKinematics(
+                dist_front_hang=0.5 * self.vehicle_configs["length"]
+                - self.vehicle_configs["front_overhang"],
+                dist_rear_hang=0.5 * self.vehicle_configs["length"]
+                - self.vehicle_configs["rear_overhang"],
+                steer_range=(-self.max_steer, self.max_steer),
+                speed_range=(-self.max_speed, self.max_speed),
+            ),
         )
         self.participants = {self.agent.id_: self.agent}
 
@@ -108,6 +136,7 @@
         )
 
         self.render_manager = RenderManager(
+            fps=self.render_fps, windows_size=self.window_size, off_screen=self.off_screen
             fps=self.render_fps, windows_size=self.window_size, off_screen=self.off_screen
         )
 
@@ -132,6 +161,7 @@
     def update(self, action: np.ndarray) -> TrafficEvent:
         self.n_step += 1
         self.agent.update(action, self.step_size)
+        self.agent.update(action, self.step_size)
         self.render_manager.update(self.participants, [0], self.agent.current_state.frame)
 
         return self.get_observation()
@@ -174,6 +204,9 @@
         (self.start_state, self.target_area, self.target_heading) = self.map_generator.generate(
             self.map_
         )
+        (self.start_state, self.target_area, self.target_heading) = self.map_generator.generate(
+            self.map_
+        )
 
         # reset agent
         self.agent.reset(self.start_state)
@@ -185,6 +218,7 @@
             id_=0,
             map_=self.map_,
             perception_range=(20, 20, 20, 20),
+            window_size=self.state_size,
             window_size=self.state_size,
             off_screen=self.off_screen,
         )
@@ -197,6 +231,9 @@
             perception_range=self.lidar_range,
             freq_detect=self.lidar_line * 10,
             window_size=self.state_size,
+            perception_range=self.lidar_range,
+            freq_detect=self.lidar_line * 10,
+            window_size=self.state_size,
             off_screen=self.off_screen,
         )
         self.render_manager.add_sensor(lidar)
@@ -206,17 +243,14 @@
         self.dist_norm_ratio = max(
             Point(self.start_state.location).distance(self.target_area.geometry.centroid),
             self.lidar_range,
+            self.lidar_range,
         )
 
 
 class ParkingEnv(gym.Env):
     """This class provides an environment to train ego vehicle to park in a parking lot without
     dynamic traffic participants, such as pedestrians and vehicles. The environment is randomly
-<<<<<<< HEAD
-    generated by calling `tactics2d:map:generator:ParkingLotGenerator`. The agent is
-=======
     generated by calling [`tactics2d:map:generator:ParkingLotGenerator`](../api_map/#tactics2d.map.generator.ParkingLotGenerator). The agent is
->>>>>>> 15bdd703
     required to park the vehicle in the target area. When the IoU between the agent and
     the target area is larger than 0.95, the agent is considered to be successfully parked.
 
@@ -238,10 +272,7 @@
     ## Status
 
     The status is a TrafficEvent. The possible values are (sorted by detection priority):
-<<<<<<< HEAD
-=======
-
->>>>>>> 15bdd703
+
     - TrafficEvent.TIME_EXCEEDED: The simulation reaches the maximum time step.
     - TrafficEvent.COLLISION_STATIC: The agent collides with any obstacle.
     - TrafficEvent.OUTSIDE_MAP: The agent is outside the map boundary.
@@ -252,21 +283,14 @@
     ## Reward
 
     The reward is calculated as follows:
-<<<<<<< HEAD
-=======
-
->>>>>>> 15bdd703
+
     - If the agent's status is TIME_EXCEEDED, the reward is -1.
     - If the agent's status is in [COLLISION_STATIC, OUTSIDE_MAP], the reward is -5.
     - If the agent's status is COMPLETED, the reward is 5.
     - Otherwise, the reward is calculated as the weighted sum of time penalty and IoU reward.
 
     Attributes:
-<<<<<<< HEAD
-        bay_proportion(float, optional): The proportion of the parking bay in the randomly
-=======
         bay_proportion (float, optional): The proportion of the parking bay in the randomly
->>>>>>> 15bdd703
             generated environment. Defaults to 0.5.
         render_mode (str, optional): The rendering mode. Possible choices are `"human"` and
             `"rgb_array"`. Defaults to `"human"`.
@@ -412,19 +436,11 @@
         truncated = status != TrafficEvent.NORMAL
 
         reward = self._get_reward(self.scenario_manager.status)
-<<<<<<< HEAD
 
         diff_position, diff_angle, diff_heading = self._get_relative_pose(
             self.scenario_manager.agent.current_state
         )
 
-=======
-
-        diff_position, diff_angle, diff_heading = self._get_relative_pose(
-            self.scenario_manager.agent.current_state
-        )
-
->>>>>>> 15bdd703
         info = {
             "lidar": observations[1],
             "state": self.scenario_manager.agent.get_state(),
