--- conflicted
+++ resolved
@@ -18,15 +18,6 @@
     """This class implements a dynamic single-track model for a vehicle.
 
     The dynamic single-track model is a simplified model to simulate the vehicle dynamics. It combines the front and rear wheels into a single wheel, and the vehicle is assumed to be a point mass.
-<<<<<<< HEAD
-
-    !!! quote "Reference"
-        The dynamic single-track model is based on Chapter 7 of the following reference:
-        [CommonRoad: Vehicle Models (2020a)](https://gitlab.lrz.de/tum-cps/commonroad-vehicle-models/-/blob/master/vehicleModels_commonRoad.pdf)
-    """
-
-    g = 9.81  # gravitational acceleration, m/s^2
-=======
 
     ![Demo of the implementation (interval=100 ms, $\Delta t$=5 ms)](https://cdn.jsdelivr.net/gh/MotacillaAlba/image-storage@main/img/tactics2d-single_track_dynamics.gif)
 
@@ -69,7 +60,6 @@
         interval (int, optional): The time interval between the current state and the new state. The unit is millisecond. Defaults to None.
         delta_t (int, optional): The time step for the simulation. The unit is millisecond. Defaults to `_DELTA_T`(5 ms). The expected value is between `_MIN_DELTA_T`(1 ms) and `interval`. It is recommended to keep delta_t smaller than 5 ms.
     """
->>>>>>> d8c50969
 
     def __init__(
         self,
@@ -78,21 +68,13 @@
         mass: float,
         mass_height: float,
         mu: float = 0.7,
-<<<<<<< HEAD
-        iz: float = 1500,
-=======
         I_z: float = 1500,
->>>>>>> d8c50969
         cf: float = 20.89,
         cr: float = 20.89,
         steer_range: Union[float, Tuple[float, float]] = None,
         speed_range: Union[float, Tuple[float, float]] = None,
         accel_range: Union[float, Tuple[float, float]] = None,
-<<<<<<< HEAD
-        interval: int = None,
-=======
         interval: int = 100,
->>>>>>> d8c50969
         delta_t: int = None,
     ):
         """Initializes the single-track dynamics model.
@@ -103,21 +85,6 @@
             mass (float): The mass of the vehicle. The unit is kilogram. You can use the curb weight of the vehicle as an approximation.
             mass_height (float): The height of the center of mass from the ground. The unit is meter. You can use half of the vehicle height as an approximation.
             mu (float): The friction coefficient. It is a dimensionless quantity.
-<<<<<<< HEAD
-            iz (float): The moment of inertia of the vehicle. The unit is kilogram per meter squared (kg/m$^2$).
-            cf (float): The cornering stiffness of the front wheel. The unit is 1/rad.
-            cr (float): The cornering stiffness of the rear wheel. The unit is 1/rad.
-        """
-        self.lf = lf
-        self.lr = lr
-        self.mu = mu
-        self.iz = iz
-        self.cf = cf
-        self.cr = cr
-        self.whl_base = lf + lr
-        self.mass = mass
-        self.mass_height = mass_height
-=======
             I_z (float): The moment of inertia of the vehicle. The unit is kilogram per meter squared (kg/m$^2$).
             cf (float): The cornering stiffness of the front wheel. The unit is 1/rad.
             cr (float): The cornering stiffness of the rear wheel. The unit is 1/rad.
@@ -136,7 +103,6 @@
         self.I_z = I_z
         self.cf = cf
         self.cr = cr
->>>>>>> d8c50969
 
         if isinstance(steer_range, float):
             self.steer_range = None if steer_range < 0 else [-steer_range, steer_range]
@@ -144,15 +110,9 @@
             if steer_range[0] >= steer_range[1]:
                 self.steer_range = None
             else:
-<<<<<<< HEAD
-                self.steer_range = self.steer_range
-        else:
-            self.speed_range = None
-=======
                 self.steer_range = steer_range
         else:
             self.steer_range = None
->>>>>>> d8c50969
 
         if isinstance(speed_range, float):
             self.speed_range = None if speed_range < 0 else [-speed_range, speed_range]
@@ -160,11 +120,7 @@
             if speed_range[0] >= speed_range[1]:
                 self.speed_range = None
             else:
-<<<<<<< HEAD
-                self.speed_range = self.speed_range
-=======
                 self.speed_range = speed_range
->>>>>>> d8c50969
         else:
             self.speed_range = None
 
@@ -176,11 +132,7 @@
             else:
                 self.accel_range = accel_range
         else:
-<<<<<<< HEAD
-            self.speed_range = None
-=======
             self.accel_range = None
->>>>>>> d8c50969
 
         self.interval = interval
 
@@ -195,50 +147,19 @@
         dts = [float(self.delta_t) / 1000] * (interval // self.delta_t)
         dts.append(float(interval % self.delta_t) / 1000)
 
-<<<<<<< HEAD
-        factor_f = (self.g * self.lr - accel * self.mass_height) / self.wheel_base
-        factor_r = (self.g * self.lf + accel * self.mass_height) / self.wheel_base
-=======
         factor_f = (self._G * self.lr - accel * self.mass_height) / self.wheel_base
         factor_r = (self._G * self.lf + accel * self.mass_height) / self.wheel_base
->>>>>>> d8c50969
 
         x, y = state.location
         phi = state.heading
         v = state.speed
-<<<<<<< HEAD
-        dphi = v / self.wheel_base * np.tan(delta)
-=======
         d_phi = v / self.wheel_base * np.tan(delta)
->>>>>>> d8c50969
         beta = np.arctan(self.lr / self.lf * np.tan(delta))  # slip angle
 
         for dt in dts:
             dx = v * np.cos(phi + beta)
             dy = v * np.sin(phi + beta)
             dv = accel
-<<<<<<< HEAD
-            dbeta = (
-                self.mu
-                / v
-                * (
-                    self.cf * factor_f * delta
-                    - (self.cr * factor_r + self.cf * factor_f) * beta
-                    + (self.cr * factor_r * self.lr - self.cf * factor_f * self.lf) * dphi / v
-                )
-                - dphi
-            )
-            ddphi = (
-                self.mu
-                * self.mass
-                / self.iz
-                * (
-                    self.lf * self.cf * factor_f * delta
-                    + (self.lr * self.cr * factor_r - self.lf * self.cf * factor_f) * beta
-                    - (self.lr**2 * self.cr * factor_r + self.lf**2 * self.cf * factor_f) * dphi / v
-                )
-            )
-=======
 
             if np.abs(v) >= 0.1:
                 dd_phi = (
@@ -282,19 +203,12 @@
                     )
                 )
                 d_phi += v * np.cos(beta) / self.wheel_base * np.tan(delta) * dt
->>>>>>> d8c50969
 
             x += dx * dt
             y += dy * dt
             v += dv * dt
-<<<<<<< HEAD
-            phi += dphi * dt
-            beta += dbeta * dt
-            dphi += ddphi * dt
-=======
             phi += d_phi * dt
             beta += d_beta * dt
->>>>>>> d8c50969
 
             v = np.clip(v, *self.speed_range) if not self.speed_range is None else v
 
@@ -310,11 +224,7 @@
         return state
 
     def step(self, state: State, accel: float, delta: float, interval: int = None) -> State:
-<<<<<<< HEAD
-        """This function updates the state of the vehicle based on the single-track dynamics model.
-=======
         """This function updates the state of the vehicle based on the dynamics single-track model.
->>>>>>> d8c50969
 
         Args:
             state (State): The current state of the traffic participant.
@@ -324,11 +234,8 @@
 
         Returns:
             next_state (State): The new state of the traffic participant.
-<<<<<<< HEAD
-=======
             accel (float): The acceleration that is applied to the traffic participant.
             delta (float): The steering angle that is applied to the traffic participant.
->>>>>>> d8c50969
         """
         accel = np.clip(accel, *self.accel_range) if not self.accel_range is None else accel
         delta = np.clip(delta, *self.steer_range) if not self.steer_range is None else delta
@@ -336,12 +243,6 @@
 
         next_state = self._step(state, accel, delta, interval)
 
-<<<<<<< HEAD
-        return next_state
-
-    def verify_state(self, state: State, last_state: State, interval: int = None) -> bool:
-        return
-=======
         return next_state, accel, delta
 
     def verify_state(self, state: State, last_state: State, interval: int = None) -> bool:
@@ -395,4 +296,3 @@
             return False
 
         return True
->>>>>>> d8c50969
