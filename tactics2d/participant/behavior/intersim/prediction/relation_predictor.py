--- conflicted
+++ resolved
@@ -15,7 +15,6 @@
 from tqdm import tqdm
 
 
-<<<<<<< HEAD
 # class TrajectoryType(IntEnum):
 #     STATIONARY = 0
 #     STRAIGHT = 1
@@ -36,17 +35,6 @@
 #     @staticmethod
 #     def to_string(a: int):
 #         return str(AgentType(a)).split('.')[1]
-=======
-class TrajectoryType(IntEnum):
-    STATIONARY = 0
-    STRAIGHT = 1
-    STRAIGHT_LEFT = 2
-    STRAIGHT_RIGHT = 3
-    LEFT_U_TURN = 4
-    LEFT_TURN = 5
-    RIGHT_U_TURN = 6
-    RIGHT_TURN = 7
-
 
 class AgentType(IntEnum):
     unset = 0
@@ -59,7 +47,6 @@
     def to_string(a: int):
         return str(AgentType(a)).split(".")[1]
 
->>>>>>> 565e25b2
 
 def get_normalized(polygons, x, y, angle):
     """
@@ -91,32 +78,6 @@
             )
     return new_polygons
 
-<<<<<<< HEAD
-def predict_reactor_for_onepair(target_reactor_id, all_agent_trajectories, track_type_int, time_offset, raw_data,
-                                history_frame_num, future_frame_num, objects_id, args, model, device, threshold=0.5):
-    """
-    This function predicts the reactor for a given pair of interacting agents.
-
-    Args:
-        target_reactor_id (int): The ID of the target reactor agent for prediction.
-        all_agent_trajectories (np.array): Trajectories of all agents in the scenario.
-        track_type_int (int): The type of track as an integer.
-        time_offset (int): Time offset for the prediction.
-        raw_data (dict): Raw data containing road and scenario information.
-        history_frame_num (int): The number of historical frames to consider.
-        future_frame_num (int): The number of future frames to predict.
-        objects_id (np.array): A list of object IDs.
-        args (Namespace): Configuration arguments for the prediction.
-        model (torch.nn.Module): The model to use for prediction.
-        device (torch.device): The device on which to perform the prediction.
-        threshold (float): The threshold for deciding the reaction type.
-
-    Returns:
-        list: A list of pairs [inf_id, reactor_id] where the reactor_id has been confirmed based on the prediction.
-    """
-    start_time=time.time()
-=======
-
 def predict_reactor_for_onepair(
     target_reactor_id,
     all_agent_trajectories,
@@ -131,8 +92,27 @@
     device,
     threshold=0.5,
 ):
+    """
+    This function predicts the reactor for a given pair of interacting agents.
+
+    Args:
+        target_reactor_id (int): The ID of the target reactor agent for prediction.
+        all_agent_trajectories (np.array): Trajectories of all agents in the scenario.
+        track_type_int (int): The type of track as an integer.
+        time_offset (int): Time offset for the prediction.
+        raw_data (dict): Raw data containing road and scenario information.
+        history_frame_num (int): The number of historical frames to consider.
+        future_frame_num (int): The number of future frames to predict.
+        objects_id (np.array): A list of object IDs.
+        args (Namespace): Configuration arguments for the prediction.
+        model (torch.nn.Module): The model to use for prediction.
+        device (torch.device): The device on which to perform the prediction.
+        threshold (float): The threshold for deciding the reaction type.
+
+    Returns:
+        list: A list of pairs [inf_id, reactor_id] where the reactor_id has been confirmed based on the prediction.
+    """
     start_time = time.time()
->>>>>>> 565e25b2
     mapping_to_return = []
     for i in range(0, objects_id.shape[0]):
         if objects_id[i] != target_reactor_id:
@@ -186,14 +166,12 @@
         #     continue
         tracks_type = np.ones_like(all_agent_trajectories_this_batch)[:, 0, 0]
         # print("Tag relation before get agents")
-<<<<<<< HEAD
         vectors, polyline_spans, trajs = utils_cython.get_agents(all_agent_trajectories_this_batch, gt_future_is_valid,
                                                                  tracks_type, False, image, gt_reactor)
         # print("Tag relation after get agents")
         map_start_polyline_idx = len(polyline_spans)
         # print("Tag relation before get roads")
         vectors_, polyline_spans_, goals_2D, lanes = utils_cython.get_roads(raw_data, normalizer, image)
-=======
         vectors, polyline_spans, trajs = utils_cython.get_agents(
             all_agent_trajectories_this_batch,
             gt_future_is_valid,
@@ -208,7 +186,6 @@
         vectors_, polyline_spans_, goals_2D, lanes = utils_cython.get_roads(
             raw_data, normalizer, args
         )
->>>>>>> 565e25b2
         # print("Tag relation after get roads")
         polyline_spans_ = polyline_spans_ + len(vectors)
         vectors = np.concatenate([vectors, vectors_])
@@ -246,11 +223,7 @@
             "inf_id": objects_id_this_batch[1],
             "all_agent_ids": objects_id_this_batch.copy(),
             # 'inf_label': inf_label,
-<<<<<<< HEAD
             'image': image
-=======
-            "image": args.image,
->>>>>>> 565e25b2
         }
         # if eval_time < 80:
         #     mapping['final_idx'] = eval_time - 1
@@ -355,15 +328,12 @@
                 self.device = torch.device("cuda" if torch.cuda.is_available() else "cpu", 0)
                 self.rank = 0
                 print(f"predicting relation with {self.device}")
-<<<<<<< HEAD
-=======
         if self.args is None:
             utils.args = utils.Args
             self.args = utils.args
             assert (
                 "laneGCN-4" in self.args.other_params and "raster" in self.args.other_params
             ), self.args.other_params
->>>>>>> 565e25b2
 
         if self.model is None:
             if "model" in kwargs and kwargs["model"] is not None:
@@ -507,8 +477,9 @@
         self.model = model
         print("Model loaded for relation prediction")
 
-<<<<<<< HEAD
-    def predict_one_time(self, current_data, each_pair, current_frame=0, predict_with_rules=True, clear_history=True):
+    def predict_one_time(
+        self, current_data, each_pair, current_frame=0, predict_with_rules=True, clear_history=True
+    ):
         """
         Performs a single prediction for a given pair of agents.
 
@@ -522,13 +493,6 @@
         Returns:
             list: A list of tuples containing the predicted relationships.
         """
-        end_time=time.time()
-=======
-    def predict_one_time(
-        self, current_data, each_pair, current_frame=0, predict_with_rules=True, clear_history=True
-    ):
-        end_time = time.time()
->>>>>>> 565e25b2
         # 对给定的一对代理进行单次预测
         start_time = time.time()
         self.predicting_lock = True
@@ -769,7 +733,6 @@
         print(f"predict_one_time_in{end_time-start_time}")
 
     def setting_goal_points(self, current_data):
-<<<<<<< HEAD
         """
         This function sets the goal points for each agent in the current data.
 
@@ -780,9 +743,7 @@
         'predicting' dictionary of the scenario data. It also flags whether each agent should follow the goal point.
         """
         start_time=time.time()
-=======
         start_time = time.time()
->>>>>>> 565e25b2
         # select one ego vehicle
         agent_dic = current_data["agent"]
         for i, agent_id in enumerate(agent_dic):
@@ -798,7 +759,6 @@
         end_time = time.time()
         print(f"setting_goal_points_in{end_time-start_time}")
 
-<<<<<<< HEAD
     def get_goal(self, current_data, agent_id, dataset='Waymo'):
         """
         This function determines the goal point for an agent based on the dataset.
@@ -814,9 +774,7 @@
         This function serves to find the last valid position in agent trajectory to use as a goal point. 
         The behavior differs based on the dataset, following the inherent structure and information available in each.
         """
-=======
     def get_goal(self, current_data, agent_id, dataset="Waymo") -> List:
->>>>>>> 565e25b2
         # get last valid point as the goal point
         # agent_dic = current_data['agent'][agent_id]
         agent_dic = current_data["predicting"]["original_trajectory"][agent_id]
