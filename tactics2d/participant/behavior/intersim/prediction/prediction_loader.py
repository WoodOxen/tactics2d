--- conflicted
+++ resolved
@@ -41,23 +41,8 @@
         Returns:
             dict: A dictionary mapping agent identifiers to their respective predictions. Each prediction is another dictionary with 'pred_trajectory' and 'pred_yaw', and optionally 'pred_scores'.
         """
-<<<<<<< HEAD
         # Initialize the scenario and containers for predictions and agents
-        scenario = data['scenario']
-        agent_to_pred = {}
-
-        # Iterate over each agent in the scenario
-        for agent_id in data['agent']:
-            agent = data['agent'][agent_id]
-            pose = agent['pose']
-            speed = agent['speed']
-            shape = agent['shape']
-            type = int(agent['type'])
-            to_predict = int(agent['to_predict'])
-=======
-
         scenario = data["scenario"]
-        vectors = []
         agent_to_pred = {}
 
         # with open(result_path, 'rb') as f:
@@ -70,7 +55,6 @@
             shape = agent["shape"]
             type = int(agent["type"])
             to_predict = int(agent["to_predict"])
->>>>>>> 565e25b2
 
             # Process the agent if all agents need to be processed or if this specific agent needs a prediction
             if self.all_agents or to_predict:
@@ -84,7 +68,6 @@
                 def get_angle(x, y):
                     return math.atan2(y, x)
 
-<<<<<<< HEAD
                 # Calculate average velocity vector from the poses
                 delta_list = [(agent['pose'][i, 0] - agent['pose'][i - 1, 0], agent['pose'][i, 1] - agent['pose'][i - 1, 1]) for i in range(6, 10)]
                 delta_x, delta_y = np.mean(delta_list, axis=0)
@@ -107,17 +90,13 @@
                 else:
                     # Logic to handle missing prediction data
                     pass
-=======
-                delta_list = []
-                for i in range(6, 10):
-                    delta = pose[i, 0] - pose[i - 1, 0], pose[i, 1] - pose[i - 1, 1]
-                    delta_list.append(delta)
-                delta_x, delta_y = np.array(delta_list).mean(axis=0)
 
-                # for i in range(80):
-                #     x, y = x + delta_x, y + delta_y
-                #     pred_trajectory[:, i, 0], pred_trajectory[:, i, 1] = x, y
-
+                # Assign the calculated prediction to the agent
+                agent_to_pred[agent_id] = {
+                    'pred_trajectory': pred_trajectory,
+                    'pred_yaw': pred_yaw,
+                    'pred_scores': pred_scores / np.sum(pred_scores) if np.sum(pred_scores) > 0.01 else pred_scores
+                }
                 if scenario in prediction_loaded:
                     if agent_id in prediction_loaded[scenario]:
                         if "rst" in prediction_loaded[scenario][agent_id]:
@@ -153,33 +132,6 @@
                             assert (
                                 False
                             ), f"rst not in prediction result, is it with time offset? if so, use the predictor with time offset"
-
-                # if scenario in prediction_loaded:
-                #     loaded_scores = np.exp(np.array(prediction_loaded[scenario]['score']))
-                #     # print("test0:", loaded_scores, prediction_loaded[scenario]['ids'], agent_id)
-                #     for each_prediction in range(6):
-                #         for agent_index, each_agent_id in enumerate(prediction_loaded[scenario]['ids']):
-                #             if int(each_agent_id) == int(agent_id):
-                #                 pred_scores = loaded_scores[agent_index]
-                #                 print("test:", float(pred_scores), int(pred_scores))
-                #                 # agent_index = prediction_loaded[scenario]['ids'].index(agent_id)
-                #                 # pred_trajectory[each_prediction, :, :] = prediction_loaded[scenario]['rst'][each_prediction, agent_index, :, :]
-                #                 pred_trajectory[each_prediction, :, :] = prediction_loaded[scenario]['rst'][agent_index][each_prediction, :, :]
-                #                 for i in range(80):
-                #                     if i > 0:
-                #                         x, y = pred_trajectory[each_prediction, i - 1, 0], pred_trajectory[each_prediction, i - 1, 1]
-                #                     else:
-                #                         x, y = pose[10, 0], pose[10, 1]
-                #                     pred_yaw[each_prediction, i] = get_angle(pred_trajectory[each_prediction, i, 0] - x,
-                #                                                              pred_trajectory[each_prediction, i, 1] - y)
-                #                     if pred_yaw[each_prediction, i] < 0:
-                #                         pred_yaw[each_prediction, i] += 2.0 * math.pi
-                #                     # TODO: delta_x not defined
-                #                     if abs(delta_x) + abs(delta_y) < 0.05:
-                #                         pred_yaw[each_prediction, i] = pose[10, -1]
-                # else:
-                #     loaded_ids = prediction_loaded[scenario]['ids']
-                #     print(f'agent {agent_id} in {loaded_ids}/{scenario} not found in prediction result')
                 else:
                     # skip scenarios not in prediction result file
                     print(
@@ -195,18 +147,10 @@
                 else:
                     agent_to_pred[agent_id]["pred_scores"] = pred_scores
                 # print(pose[10, -1], pred_yaw[10], pose[11:][:10, :2], pred_trajectory[:10])
->>>>>>> 565e25b2
 
-                # Assign the calculated prediction to the agent
-                agent_to_pred[agent_id] = {
-                    'pred_trajectory': pred_trajectory,
-                    'pred_yaw': pred_yaw,
-                    'pred_scores': pred_scores / np.sum(pred_scores) if np.sum(pred_scores) > 0.01 else pred_scores
-                }
+        #                 info_dic = {'pred_trajectory': pred_trajectories,
+        #                             'pred_yaw': pred_yaws,
+        #                             'pred_scores': pred_scores}
 
-<<<<<<< HEAD
         # Return the dictionary containing predictions for all agents in the scenario
-        return agent_to_pred
-=======
-        return agent_to_pred
->>>>>>> 565e25b2
+        return agent_to_pred