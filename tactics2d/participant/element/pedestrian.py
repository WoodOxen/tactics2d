--- conflicted
+++ resolved
@@ -89,19 +89,6 @@
     @property
     def geometry(self):
         return self._radius
-<<<<<<< HEAD
-
-    def load_from_template(
-        self, type_name: str, overwrite: bool = True, template: dict = PEDESTRIAN_TEMPLATE
-    ):
-        """This function automatically complete the missing attributes of the instance based on the template.
-
-        Args:
-            type_name (str): The name of the template parameter set to load.
-            overwrite (bool, optional): Whether to overwrite attributes that are not None with the template's value.
-            template (dict, optional): The template to load from. The available template names are ["adult_male", "adult_female", "children_six_year_old", "children_ten_year_old"]. You can check the details by calling [`tactics2d.participant.element.list_pedestrian_templates()`](#tactics2d.participant.element.list_pedestrian_templates).
-        """
-=======
 
     def load_from_template(self, type_name: str, overwrite: bool = True, template: dict = None):
         """This function automatically complete the missing attributes of the instance based on the template.
@@ -114,7 +101,6 @@
         if template is None:
             template = PEDESTRIAN_TEMPLATE
 
->>>>>>> d8c50969
         if type_name in template:
             for key, value in template[type_name].items():
                 if overwrite or getattr(self, key) is None:
