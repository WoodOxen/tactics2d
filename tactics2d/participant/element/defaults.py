--- conflicted
+++ resolved
@@ -7,9 +7,6 @@
 """
 
 
-<<<<<<< HEAD
-VEHICLE_MODEL = {
-=======
 CAR_MODEL = {
     "microcar":{
     # Prototype: Smart Fortwo (W453) (https://en.wikipedia.org/wiki/Smart_Fortwo)
@@ -24,7 +21,6 @@
         "max_decel": -7.5,
         "0_100_km/h": 15.1,
     },
->>>>>>> a81c56e9
     "mini_car": {
         # Prototype: Volkswagen Up! (https://en.wikipedia.org/wiki/Volkswagen_Up)
         "length": 3.540,
@@ -166,32 +162,6 @@
         "max_decel": -7.5,
     },
     "SUV": {
-<<<<<<< HEAD
-        # Prototype: Jeep Wagoneer (WS) (https://en.wikipedia.org/wiki/Jeep_Wagoneer_(WS))
-        "length": 5.453,
-        "width": 2.123,
-        "height": 1.920,
-        "wheel_base": 3.124,
-        "front_hang": 0,
-        "rear_hang": 0,
-        "max_speed": 0,
-        "max_accel": 0,
-        "max_decel": 0,
-    },
-    "sports_car": {
-        # Prototype: Ferrari 488 (https://en.wikipedia.org/wiki/Ferrari_488)
-        "length": 4.568,
-        "width": 1.952,
-        "height": 1.213,
-        "kerb_weight": 1500,
-        "wheel_base": 2.65,
-        "front_hang": 0,
-        "rear_hang": 0,
-        "max_speed": 0,
-        "max_accel": 0,
-        "max_decel": 0,
-    }
-=======
         # Prototype: Kia Mohave (https://en.wikipedia.org/wiki/Kia_Mohave)
         "length": 4.930,
         "width": 1.920,
@@ -204,7 +174,6 @@
         "max_decel": -8,
         "0_100_km/h": 8.5,
     },
->>>>>>> a81c56e9
 }
 
 TRUCK_MODEL = {
@@ -283,15 +252,8 @@
         "length": 2.40,
         "width": 0.80,
         "height": 1.70,
-<<<<<<< HEAD
-        "max_speed": 0,
-        "max_accel": 0,
-        "max_decel": 0,
-    },
-=======
         "max_speed": 16.7,
         "max_accel": 4,
         "max_decel": -7.5,
     }
->>>>>>> a81c56e9
 }