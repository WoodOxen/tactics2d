from typing import Tuple

import numpy as np
from shapely.geometry import LinearRing
from shapely.affinity import affine_transform

from .participant_base import ParticipantBase
from tactics2d.trajectory.element.trajectory import State, Trajectory
from tactics2d.physics import PointMass, SingleTrackKinematics

from .defaults import VEHICLE_MODEL


class Vehicle(ParticipantBase):
    """_summary_

    Attributes:
        id_ (int): The unique identifier of the vehicle.
        type_ (str, optional):
        length (float, optional): The length of the vehicle. The default unit is meter (m).
            Defaults to None.
        width (float, optional): The width of the vehicle. The default unit is meter (m).
            Defaults to None.
        height (float, optional): The height of the vehicle. The default unit is meter (m).
            Defaults to None.
        color (tuple, optional): The color of the vehicle. Expressed by a tuple with 3 integers.
        kerb_weight: (float, optional): The weight of the vehicle. The default unit is
            kilogram (kg). Defaults to None.
        steer_range (Tuple[float, float], optional): The range of the steering angle. The unit is radian. Defaults to None.
        speed_range (Tuple[float, float], optional): The range of the vehicle speed. The unit is meter per second. Defaults to None.
        accel_range (Tuple[float, float], optional): The range of the vehicle acceleration. The unit is meter per second squared. Defaults to None.
        comfort_accel_range (Tuple[float, float], optional): The range of the vehicle acceleration that is comfortable for the driver.
        physics_model ()
    """

    def __init__(
        self,
        id_: int,
        type_: str,
        length: float = None,
        width: float = None,
        height: float = None,
        color: tuple = None,
        kerb_weight: float = None,
        wheel_base: float = None,
        front_overhang: float = None,
        rear_overhang: float = None,
        speed_range: Tuple[float, float] = None,
        steer_range: Tuple[float, float] = (-np.pi / 6, np.pi / 6),
        accel_range: Tuple[float, float] = None,
        comfort_accel_range: Tuple[float, float] = None,
        physics_model=None,
        trajectory: Trajectory = None,
    ):
        super().__init__(id_, type_, length, width, height, color, trajectory)

        attribs = [
            "length",
            "width",
            "height",
            "kerb_weight",
            "wheel_base",
            "front_overhang",
            "rear_overhang",
        ]

        for attrib in attribs:
            setattr(self, attrib, locals()[attrib])
            if getattr(self, attrib) is None:
                try:
                    setattr(self, attrib, VEHICLE_MODEL[self.type_][attrib])
                except:
                    pass

        self.speed_range = speed_range
        self.steer_range = steer_range
        self.accel_range = accel_range
        self.comfort_accel_range = comfort_accel_range

        if self.speed_range is None:
            try:
                self.speed_range = (0, VEHICLE_MODEL[self.type_]["max_speed"])
            except:
                pass

        if self.accel_range is None:
            try:
                self.accel_range = (
                    VEHICLE_MODEL[self.type_]["max_decel"],
                    VEHICLE_MODEL[self.type_]["max_accel"],
                )
            except:
                pass

        if self.comfort_accel_range is None:
            try:
                self.comfort_accel_range = (
                    VEHICLE_MODEL[self.type_]["max_comfort_decel"],
                    VEHICLE_MODEL[self.type_]["max_accel"],
                )
            except:
                pass

        self.physics_model = physics_model
        if self.physics_model is None:
            if None not in (self.width, self.front_overhang, self.rear_overhang):
                dist_front_hang = 0.5 * self.width - self.front_overhang
                dist_rear_hang = 0.5 * self.width - self.rear_overhang
                self.physics_model = SingleTrackKinematics(
                    dist_front_hang,
                    dist_rear_hang,
                    self.steer_range,
<<<<<<< HEAD
                    self.speed_range,
=======
                    (0, self.max_speed),
>>>>>>> 06039e0a
                    self.accel_range,
                )
            elif self.wheel_base is not None:
                self.physics_model = SingleTrackKinematics(
                    0.5 * self.wheel_base,
                    0.5 * self.wheel_base,
                    self.steer_range,
<<<<<<< HEAD
                    self.speed_range,
=======
                    (0, self.max_speed),
>>>>>>> 06039e0a
                    self.accel_range,
                )
            else:
                self.physics_model = PointMass(
                    self.steer_range, self.speed_range, self.accel_range
                )

        self.bbox = LinearRing(
            [
                [0.5 * self.length, -0.5 * self.width],
                [0.5 * self.length, 0.5 * self.width],
                [-0.5 * self.length, 0.5 * self.width],
                [-0.5 * self.length, -0.5 * self.width],
            ]
        )

    def add_state(self, state: State):
<<<<<<< HEAD
        if self.physics_model.verify_state(state, self.trajectory.current_state):
=======
        if self.physics_model.verify_state(
            state,
            self.trajectory.current_state,
        ):
>>>>>>> 06039e0a
            self.trajectory.append_state(state)
        else:
            raise RuntimeError("Invalid state.")

    def _verify_trajectory(self, trajectory: Trajectory):
        for i in range(1, len(trajectory)):
            if not self.physics_model.verify_state(
                trajectory.get_state(trajectory.frames[i]),
                trajectory.get_state(trajectory.frames[i - 1]),
            ):
                return False
        return True

    def bind_trajectory(self, trajectory: Trajectory):
        if self._verify_trajectory(trajectory):
            self.trajectory = trajectory
        else:
            raise RuntimeError()

    def get_pose(self, frame: int = None) -> LinearRing:
        state = self.trajectory.get_state(frame)
        transform_matrix = [
            np.cos(state.heading),
            -np.sin(state.heading),
            np.sin(state.heading),
            np.cos(state.heading),
            state.location[0],
            state.location[1],
        ]
        return affine_transform(self.bbox, transform_matrix)

    def update(self, action: np.ndarray, step: float):
        """Update the agent's state with the given action."""
<<<<<<< HEAD
        current_state, _ = self.physics_model.step(self.current_state, action, step)
        self.add_state(current_state)
=======
        self.current_state = self.physics_model.step(self.current_state, action)
        self.add_state(self.current_state)
>>>>>>> 06039e0a
<|MERGE_RESOLUTION|>--- conflicted
+++ resolved
@@ -6,6 +6,7 @@
 
 from .participant_base import ParticipantBase
 from tactics2d.trajectory.element.trajectory import State, Trajectory
+from tactics2d.physics import PointMass, SingleTrackKinematics
 from tactics2d.physics import PointMass, SingleTrackKinematics
 
 from .defaults import VEHICLE_MODEL
@@ -31,6 +32,11 @@
         accel_range (Tuple[float, float], optional): The range of the vehicle acceleration. The unit is meter per second squared. Defaults to None.
         comfort_accel_range (Tuple[float, float], optional): The range of the vehicle acceleration that is comfortable for the driver.
         physics_model ()
+        steer_range (Tuple[float, float], optional): The range of the steering angle. The unit is radian. Defaults to None.
+        speed_range (Tuple[float, float], optional): The range of the vehicle speed. The unit is meter per second. Defaults to None.
+        accel_range (Tuple[float, float], optional): The range of the vehicle acceleration. The unit is meter per second squared. Defaults to None.
+        comfort_accel_range (Tuple[float, float], optional): The range of the vehicle acceleration that is comfortable for the driver.
+        physics_model ()
     """
 
     def __init__(
@@ -45,10 +51,14 @@
         wheel_base: float = None,
         front_overhang: float = None,
         rear_overhang: float = None,
+        front_overhang: float = None,
+        rear_overhang: float = None,
         speed_range: Tuple[float, float] = None,
+        steer_range: Tuple[float, float] = (-np.pi / 6, np.pi / 6),
         steer_range: Tuple[float, float] = (-np.pi / 6, np.pi / 6),
         accel_range: Tuple[float, float] = None,
         comfort_accel_range: Tuple[float, float] = None,
+        physics_model=None,
         physics_model=None,
         trajectory: Trajectory = None,
     ):
@@ -60,6 +70,8 @@
             "height",
             "kerb_weight",
             "wheel_base",
+            "front_overhang",
+            "rear_overhang",
             "front_overhang",
             "rear_overhang",
         ]
@@ -110,11 +122,7 @@
                     dist_front_hang,
                     dist_rear_hang,
                     self.steer_range,
-<<<<<<< HEAD
                     self.speed_range,
-=======
-                    (0, self.max_speed),
->>>>>>> 06039e0a
                     self.accel_range,
                 )
             elif self.wheel_base is not None:
@@ -122,11 +130,7 @@
                     0.5 * self.wheel_base,
                     0.5 * self.wheel_base,
                     self.steer_range,
-<<<<<<< HEAD
                     self.speed_range,
-=======
-                    (0, self.max_speed),
->>>>>>> 06039e0a
                     self.accel_range,
                 )
             else:
@@ -144,20 +148,15 @@
         )
 
     def add_state(self, state: State):
-<<<<<<< HEAD
         if self.physics_model.verify_state(state, self.trajectory.current_state):
-=======
-        if self.physics_model.verify_state(
-            state,
-            self.trajectory.current_state,
-        ):
->>>>>>> 06039e0a
             self.trajectory.append_state(state)
         else:
+            raise RuntimeError("Invalid state.")
             raise RuntimeError("Invalid state.")
 
     def _verify_trajectory(self, trajectory: Trajectory):
         for i in range(1, len(trajectory)):
+            if not self.physics_model.verify_state(
             if not self.physics_model.verify_state(
                 trajectory.get_state(trajectory.frames[i]),
                 trajectory.get_state(trajectory.frames[i - 1]),
@@ -185,10 +184,5 @@
 
     def update(self, action: np.ndarray, step: float):
         """Update the agent's state with the given action."""
-<<<<<<< HEAD
         current_state, _ = self.physics_model.step(self.current_state, action, step)
-        self.add_state(current_state)
-=======
-        self.current_state = self.physics_model.step(self.current_state, action)
-        self.add_state(self.current_state)
->>>>>>> 06039e0a
+        self.add_state(current_state)