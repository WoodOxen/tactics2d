--- conflicted
+++ resolved
@@ -1,10 +1,7 @@
 name: Test Modules
 
 on:
-<<<<<<< HEAD
-=======
   - pull_request
->>>>>>> 70aad353
   - pull_request_target
   - workflow_dispatch
 
