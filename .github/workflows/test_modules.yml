name: Test Modules

on:
  - pull_request
  - workflow_dispatch

jobs:
  test-modules:
    strategy:
      matrix:
        os: [ubuntu-20.04, ubuntu-22.04, windows-latest, macos-latest]
        python-version: ['3.8', '3.9', '3.10', '3.11']
    runs-on: ${{ matrix.os }}
    steps:
      - name: Checkout repository
        uses: actions/checkout@v4
        with:
          submodules: recursive
      - name: Check out private repository WoodOxen/trajectory_data_analysis
        uses: actions/checkout@v4
        with:
          repository: WoodOxen/trajectory_data_analysis
          token: ${{ secrets.TRAJ_DATA_SCP }}
          path: tactics2d/data
      - name: Set up Python ${{ matrix.python-version }}
        uses: actions/setup-python@v5
        with:
          python-version: ${{ matrix.python-version }}
          cache: 'pip'
      - name: Install dependencies
        run: |
          python -m pip install --upgrade pip
          pip install -r requirements.txt
          pip install -r test/requirements.txt
      - name: Pytest
        run: |
          mkdir ./test/runtime
          pytest test --cov=tactics2d --cov-report=xml
      - name: Upload coverage reports to Codecov (Ubuntu)
        uses: codecov/codecov-action@v3
        if: matrix.os == 'ubuntu-20.04' || matrix.os == 'ubuntu-22.04'

  test-modules-on-Ubuntu1804:
    runs-on: ubuntu-latest
    strategy:
      matrix:
        python-version: ['3.8']
    steps:
      - name: Checkout repository
        uses: actions/checkout@v4
        with:
          submodules: recursive
      - name: Check out private repository WoodOxen/trajectory_data_analysis
        uses: actions/checkout@v4
        with:
          repository: WoodOxen/trajectory_data_analysis
          token: ${{ secrets.TRAJ_DATA_SCP }}
          path: tactics2d/data
      - name: Make runtime directory
        run: |
          mkdir ./test/runtime/
          echo $GITHUB_WORKSPACE
      - name: Run pytest in docker
        run: |
          docker pull ubuntu:18.04
          docker run \
            -v $GITHUB_WORKSPACE:/tactics2d \
            ubuntu:18.04 \
            /bin/bash -c 'apt-get update && \
              apt-get install -y software-properties-common && \
              add-apt-repository -y ppa:deadsnakes/ppa && \
              apt-get update && \
              apt-get update -y && \
              apt-get install -y python${{ matrix.python-version }} python3-pip && \
              cd /tactics2d && \
              python${{ matrix.python-version }} --version && \
              python${{ matrix.python-version }} -m pip install --upgrade pip && \
              if [ -f requirements.txt ]; then pip install -r requirements.txt; fi && \
              if [ -f test/requirements.txt ]; then pip install -r test/requirements.txt; fi && \
<<<<<<< HEAD
              python${{ matrix.python-version }} -m pytest test'
=======
              python${{ matrix.python-version }} -m pytest test"
>>>>>>> 4873369c
<|MERGE_RESOLUTION|>--- conflicted
+++ resolved
@@ -77,8 +77,4 @@
               python${{ matrix.python-version }} -m pip install --upgrade pip && \
               if [ -f requirements.txt ]; then pip install -r requirements.txt; fi && \
               if [ -f test/requirements.txt ]; then pip install -r test/requirements.txt; fi && \
-<<<<<<< HEAD
-              python${{ matrix.python-version }} -m pytest test'
-=======
-              python${{ matrix.python-version }} -m pytest test"
->>>>>>> 4873369c
+              python${{ matrix.python-version }} -m pytest test'