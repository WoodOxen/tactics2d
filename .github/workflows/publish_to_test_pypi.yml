--- conflicted
+++ resolved
@@ -23,10 +23,6 @@
       - name: Install cibuildwheel
         run: |
           python -m pip install --upgrade pip
-<<<<<<< HEAD
-          pip install setuptools wheel twine pybind11
-      - name: Build Package
-=======
           pip install cibuildwheel
 
       - name: Build wheels with cibuildwheel
@@ -57,7 +53,6 @@
           path: dist
 
       - name: Merge all artifacts into dist/
->>>>>>> 168705eb
         run: |
           mkdir -p final_dist
           find dist -name '*.whl' -exec cp {} final_dist/ \;
